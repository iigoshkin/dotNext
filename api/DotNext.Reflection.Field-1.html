--- conflicted
+++ resolved
@@ -1,15 +1,14 @@
-﻿<!DOCTYPE html>
-<!--[if IE]><![endif]-->
-<html>
+﻿<!DOCTYPE html>
+<!--[if IE]><![endif]-->
+<html>
   
   <head>
     <meta charset="utf-8">
     <meta http-equiv="X-UA-Compatible" content="IE=edge,chrome=1">
-    <title>Class Field&lt;V&gt;
+    <title>Class Field&lt;V&gt;
    | .NEXT </title>
     <meta name="viewport" content="width=device-width">
-    <meta name="title" content="Class Field&lt;V&gt;
-<<<<<<< HEAD
+    <meta name="title" content="Class Field&lt;V&gt;
    | .NEXT ">
     <meta name="generator" content="docfx 2.50.0.0">
     
@@ -23,755 +22,743 @@
     
     
     
-=======
-   | .NEXT ">
-    <meta name="generator" content="docfx 2.49.0.0">
-    
-    <link rel="shortcut icon" href="../fav.ico">
-    <link rel="stylesheet" href="../styles/docfx.vendor.css">
-    <link rel="stylesheet" href="../styles/docfx.css">
-    <link rel="stylesheet" href="../styles/main.css">
-    <link href="https://fonts.googleapis.com/css?family=Open+Sans" rel="stylesheet">
-    <meta property="docfx:navrel" content="../toc.html">
-    <meta property="docfx:tocrel" content="toc.html">
-    
-    
-    
->>>>>>> ceac8404
-  </head>  <body data-spy="scroll" data-target="#affix" data-offset="120">
-    <div id="wrapper">
-      <header>
-        
-        <nav id="autocollapse" class="navbar navbar-inverse ng-scope" role="navigation">
-          <div class="container">
-            <div class="navbar-header">
-              <button type="button" class="navbar-toggle" data-toggle="collapse" data-target="#navbar">
-                <span class="sr-only">Toggle navigation</span>
-                <span class="icon-bar"></span>
-                <span class="icon-bar"></span>
-                <span class="icon-bar"></span>
-              </button>
-              
-              <a class="navbar-brand" href="../index.html">
-                <img id="logo" class="svg" src="../doc_logo.png" alt="">
-              </a>
-            </div>
-            <div class="collapse navbar-collapse" id="navbar">
-              <form class="navbar-form navbar-right" role="search" id="search">
-                <div class="form-group">
-                  <input type="text" class="form-control" id="search-query" placeholder="Search" autocomplete="off">
-                </div>
-              </form>
-            </div>
-          </div>
-        </nav>
-        
-        <div class="subnav navbar navbar-default">
-          <div class="container hide-when-search" id="breadcrumb">
-            <ul class="breadcrumb">
-              <li></li>
-            </ul>
-          </div>
-        </div>
-      </header>
-      <div role="main" class="container body-content hide-when-search">
-        
-        <div class="sidenav hide-when-search">
-          <a class="btn toc-toggle collapse" data-toggle="collapse" href="#sidetoggle" aria-expanded="false" aria-controls="sidetoggle">Show / Hide Table of Contents</a>
-          <div class="sidetoggle collapse" id="sidetoggle">
-            <div id="sidetoc"></div>
-          </div>
-        </div>
-        <div class="article row grid-right">
-          <div class="col-md-10">
-            <article class="content wrap" id="_content" data-uid="DotNext.Reflection.Field`1">
-  
-  
-  <h1 id="DotNext_Reflection_Field_1" data-uid="DotNext.Reflection.Field`1" class="text-break">Class Field&lt;V&gt;
-  </h1>
+  </head>  <body data-spy="scroll" data-target="#affix" data-offset="120">
+    <div id="wrapper">
+      <header>
+        
+        <nav id="autocollapse" class="navbar navbar-inverse ng-scope" role="navigation">
+          <div class="container">
+            <div class="navbar-header">
+              <button type="button" class="navbar-toggle" data-toggle="collapse" data-target="#navbar">
+                <span class="sr-only">Toggle navigation</span>
+                <span class="icon-bar"></span>
+                <span class="icon-bar"></span>
+                <span class="icon-bar"></span>
+              </button>
+              
+              <a class="navbar-brand" href="../index.html">
+                <img id="logo" class="svg" src="../doc_logo.png" alt="">
+              </a>
+            </div>
+            <div class="collapse navbar-collapse" id="navbar">
+              <form class="navbar-form navbar-right" role="search" id="search">
+                <div class="form-group">
+                  <input type="text" class="form-control" id="search-query" placeholder="Search" autocomplete="off">
+                </div>
+              </form>
+            </div>
+          </div>
+        </nav>
+        
+        <div class="subnav navbar navbar-default">
+          <div class="container hide-when-search" id="breadcrumb">
+            <ul class="breadcrumb">
+              <li></li>
+            </ul>
+          </div>
+        </div>
+      </header>
+      <div role="main" class="container body-content hide-when-search">
+        
+        <div class="sidenav hide-when-search">
+          <a class="btn toc-toggle collapse" data-toggle="collapse" href="#sidetoggle" aria-expanded="false" aria-controls="sidetoggle">Show / Hide Table of Contents</a>
+          <div class="sidetoggle collapse" id="sidetoggle">
+            <div id="sidetoc"></div>
+          </div>
+        </div>
+        <div class="article row grid-right">
+          <div class="col-md-10">
+            <article class="content wrap" id="_content" data-uid="DotNext.Reflection.Field`1">
+  
+  
+  <h1 id="DotNext_Reflection_Field_1" data-uid="DotNext.Reflection.Field`1" class="text-break">Class Field&lt;V&gt;
+  </h1>
   <div class="markdown level0 summary"><p>Provides typed access to static field declared in type <code data-dev-comment-type="typeparamref" class="typeparamref">V</code>.</p>
-</div>
-  <div class="markdown level0 conceptual"></div>
-  <div class="inheritance">
-    <h5>Inheritance</h5>
-    <div class="level0"><a class="xref" href="https://docs.microsoft.com/dotnet/api/system.object">Object</a></div>
-    <div class="level1"><a class="xref" href="https://docs.microsoft.com/dotnet/api/system.reflection.memberinfo">MemberInfo</a></div>
-    <div class="level2"><a class="xref" href="https://docs.microsoft.com/dotnet/api/system.reflection.fieldinfo">FieldInfo</a></div>
-    <div class="level3"><a class="xref" href="DotNext.Reflection.FieldBase-1.html">FieldBase</a>&lt;V&gt;</div>
-    <div class="level4"><span class="xref">Field&lt;V&gt;</span></div>
-  </div>
-  <div classs="implements">
-    <h5>Implements</h5>
-    <div><a class="xref" href="https://docs.microsoft.com/dotnet/api/system.iequatable-1">IEquatable</a>&lt;<a class="xref" href="https://docs.microsoft.com/dotnet/api/system.reflection.fieldinfo">FieldInfo</a>&gt;</div>
-    <div><a class="xref" href="DotNext.Reflection.IField-1.html">IField</a>&lt;V&gt;</div>
-    <div><a class="xref" href="DotNext.Reflection.IField.html">IField</a></div>
-    <div><a class="xref" href="DotNext.Reflection.IMember-1.html">IMember</a>&lt;<a class="xref" href="https://docs.microsoft.com/dotnet/api/system.reflection.fieldinfo">FieldInfo</a>&gt;</div>
-    <div><a class="xref" href="https://docs.microsoft.com/dotnet/api/system.reflection.icustomattributeprovider">ICustomAttributeProvider</a></div>
-  </div>
-  <div class="inheritedMembers">
-    <h5>Inherited Members</h5>
-    <div>
-      <a class="xref" href="DotNext.Reflection.FieldBase-1.html#DotNext_Reflection_FieldBase_1_DeclaringType">FieldBase&lt;V&gt;.DeclaringType</a>
-    </div>
-    <div>
-      <a class="xref" href="DotNext.Reflection.FieldBase-1.html#DotNext_Reflection_FieldBase_1_MemberType">FieldBase&lt;V&gt;.MemberType</a>
-    </div>
-    <div>
-      <a class="xref" href="DotNext.Reflection.FieldBase-1.html#DotNext_Reflection_FieldBase_1_Name">FieldBase&lt;V&gt;.Name</a>
-    </div>
-    <div>
-      <a class="xref" href="DotNext.Reflection.FieldBase-1.html#DotNext_Reflection_FieldBase_1_ReflectedType">FieldBase&lt;V&gt;.ReflectedType</a>
-    </div>
-    <div>
-      <a class="xref" href="DotNext.Reflection.FieldBase-1.html#DotNext_Reflection_FieldBase_1_GetCustomAttributes_System_Boolean_">FieldBase&lt;V&gt;.GetCustomAttributes(Boolean)</a>
-    </div>
-    <div>
-      <a class="xref" href="DotNext.Reflection.FieldBase-1.html#DotNext_Reflection_FieldBase_1_GetCustomAttributes_System_Type_System_Boolean_">FieldBase&lt;V&gt;.GetCustomAttributes(Type, Boolean)</a>
-    </div>
-    <div>
-      <a class="xref" href="DotNext.Reflection.FieldBase-1.html#DotNext_Reflection_FieldBase_1_IsDefined_System_Type_System_Boolean_">FieldBase&lt;V&gt;.IsDefined(Type, Boolean)</a>
-    </div>
-    <div>
-      <a class="xref" href="DotNext.Reflection.FieldBase-1.html#DotNext_Reflection_FieldBase_1_MetadataToken">FieldBase&lt;V&gt;.MetadataToken</a>
-    </div>
-    <div>
-      <a class="xref" href="DotNext.Reflection.FieldBase-1.html#DotNext_Reflection_FieldBase_1_Module">FieldBase&lt;V&gt;.Module</a>
-    </div>
-    <div>
-      <a class="xref" href="DotNext.Reflection.FieldBase-1.html#DotNext_Reflection_FieldBase_1_GetCustomAttributesData">FieldBase&lt;V&gt;.GetCustomAttributesData()</a>
-    </div>
-    <div>
-      <a class="xref" href="DotNext.Reflection.FieldBase-1.html#DotNext_Reflection_FieldBase_1_CustomAttributes">FieldBase&lt;V&gt;.CustomAttributes</a>
-    </div>
-    <div>
-      <a class="xref" href="DotNext.Reflection.FieldBase-1.html#DotNext_Reflection_FieldBase_1_Attributes">FieldBase&lt;V&gt;.Attributes</a>
-    </div>
-    <div>
-      <a class="xref" href="DotNext.Reflection.FieldBase-1.html#DotNext_Reflection_FieldBase_1_FieldHandle">FieldBase&lt;V&gt;.FieldHandle</a>
-    </div>
-    <div>
-      <a class="xref" href="DotNext.Reflection.FieldBase-1.html#DotNext_Reflection_FieldBase_1_FieldType">FieldBase&lt;V&gt;.FieldType</a>
-    </div>
-    <div>
-      <a class="xref" href="DotNext.Reflection.FieldBase-1.html#DotNext_Reflection_FieldBase_1_GetOptionalCustomModifiers">FieldBase&lt;V&gt;.GetOptionalCustomModifiers()</a>
-    </div>
-    <div>
-      <a class="xref" href="DotNext.Reflection.FieldBase-1.html#DotNext_Reflection_FieldBase_1_GetRawConstantValue">FieldBase&lt;V&gt;.GetRawConstantValue()</a>
-    </div>
-    <div>
-      <a class="xref" href="DotNext.Reflection.FieldBase-1.html#DotNext_Reflection_FieldBase_1_GetRequiredCustomModifiers">FieldBase&lt;V&gt;.GetRequiredCustomModifiers()</a>
-    </div>
-    <div>
-      <a class="xref" href="DotNext.Reflection.FieldBase-1.html#DotNext_Reflection_FieldBase_1_GetValueDirect_System_TypedReference_">FieldBase&lt;V&gt;.GetValueDirect(TypedReference)</a>
-    </div>
-    <div>
-      <a class="xref" href="DotNext.Reflection.FieldBase-1.html#DotNext_Reflection_FieldBase_1_IsSecurityCritical">FieldBase&lt;V&gt;.IsSecurityCritical</a>
-    </div>
-    <div>
-      <a class="xref" href="DotNext.Reflection.FieldBase-1.html#DotNext_Reflection_FieldBase_1_IsSecuritySafeCritical">FieldBase&lt;V&gt;.IsSecuritySafeCritical</a>
-    </div>
-    <div>
-      <a class="xref" href="DotNext.Reflection.FieldBase-1.html#DotNext_Reflection_FieldBase_1_IsSecurityTransparent">FieldBase&lt;V&gt;.IsSecurityTransparent</a>
-    </div>
-    <div>
-      <a class="xref" href="DotNext.Reflection.FieldBase-1.html#DotNext_Reflection_FieldBase_1_SetValueDirect_System_TypedReference_System_Object_">FieldBase&lt;V&gt;.SetValueDirect(TypedReference, Object)</a>
-    </div>
-    <div>
-      <a class="xref" href="DotNext.Reflection.FieldBase-1.html#DotNext_Reflection_FieldBase_1_IsReadOnly">FieldBase&lt;V&gt;.IsReadOnly</a>
-    </div>
-    <div>
-      <a class="xref" href="DotNext.Reflection.FieldBase-1.html#DotNext_Reflection_FieldBase_1_DotNext_Reflection_IMember_System_Reflection_FieldInfo__RuntimeMember">FieldBase&lt;V&gt;.IMember&lt;FieldInfo&gt;.RuntimeMember</a>
-    </div>
-    <div>
-      <a class="xref" href="DotNext.Reflection.FieldBase-1.html#DotNext_Reflection_FieldBase_1_Equals_System_Reflection_FieldInfo_">FieldBase&lt;V&gt;.Equals(FieldInfo)</a>
-    </div>
-    <div>
-      <a class="xref" href="DotNext.Reflection.FieldBase-1.html#DotNext_Reflection_FieldBase_1_GetHashCode">FieldBase&lt;V&gt;.GetHashCode()</a>
-    </div>
-    <div>
-      <a class="xref" href="DotNext.Reflection.FieldBase-1.html#DotNext_Reflection_FieldBase_1_Equals_System_Object_">FieldBase&lt;V&gt;.Equals(Object)</a>
-    </div>
-    <div>
-      <a class="xref" href="DotNext.Reflection.FieldBase-1.html#DotNext_Reflection_FieldBase_1_ToString">FieldBase&lt;V&gt;.ToString()</a>
-    </div>
-    <div>
-      <a class="xref" href="https://docs.microsoft.com/dotnet/api/system.reflection.fieldinfo.getfieldfromhandle#System_Reflection_FieldInfo_GetFieldFromHandle_System_RuntimeFieldHandle_">FieldInfo.GetFieldFromHandle(RuntimeFieldHandle)</a>
-    </div>
-    <div>
-      <a class="xref" href="https://docs.microsoft.com/dotnet/api/system.reflection.fieldinfo.getfieldfromhandle#System_Reflection_FieldInfo_GetFieldFromHandle_System_RuntimeFieldHandle_System_RuntimeTypeHandle_">FieldInfo.GetFieldFromHandle(RuntimeFieldHandle, RuntimeTypeHandle)</a>
-    </div>
-    <div>
-      <a class="xref" href="https://docs.microsoft.com/dotnet/api/system.reflection.fieldinfo.setvalue#System_Reflection_FieldInfo_SetValue_System_Object_System_Object_">FieldInfo.SetValue(Object, Object)</a>
-    </div>
-    <div>
-      <a class="xref" href="https://docs.microsoft.com/dotnet/api/system.reflection.fieldinfo.isassembly#System_Reflection_FieldInfo_IsAssembly">FieldInfo.IsAssembly</a>
-    </div>
-    <div>
-      <a class="xref" href="https://docs.microsoft.com/dotnet/api/system.reflection.fieldinfo.isfamily#System_Reflection_FieldInfo_IsFamily">FieldInfo.IsFamily</a>
-    </div>
-    <div>
-      <a class="xref" href="https://docs.microsoft.com/dotnet/api/system.reflection.fieldinfo.isfamilyandassembly#System_Reflection_FieldInfo_IsFamilyAndAssembly">FieldInfo.IsFamilyAndAssembly</a>
-    </div>
-    <div>
-      <a class="xref" href="https://docs.microsoft.com/dotnet/api/system.reflection.fieldinfo.isfamilyorassembly#System_Reflection_FieldInfo_IsFamilyOrAssembly">FieldInfo.IsFamilyOrAssembly</a>
-    </div>
-    <div>
-      <a class="xref" href="https://docs.microsoft.com/dotnet/api/system.reflection.fieldinfo.isinitonly#System_Reflection_FieldInfo_IsInitOnly">FieldInfo.IsInitOnly</a>
-    </div>
-    <div>
-      <a class="xref" href="https://docs.microsoft.com/dotnet/api/system.reflection.fieldinfo.isliteral#System_Reflection_FieldInfo_IsLiteral">FieldInfo.IsLiteral</a>
-    </div>
-    <div>
-      <a class="xref" href="https://docs.microsoft.com/dotnet/api/system.reflection.fieldinfo.isnotserialized#System_Reflection_FieldInfo_IsNotSerialized">FieldInfo.IsNotSerialized</a>
-    </div>
-    <div>
-      <a class="xref" href="https://docs.microsoft.com/dotnet/api/system.reflection.fieldinfo.ispinvokeimpl#System_Reflection_FieldInfo_IsPinvokeImpl">FieldInfo.IsPinvokeImpl</a>
-    </div>
-    <div>
-      <a class="xref" href="https://docs.microsoft.com/dotnet/api/system.reflection.fieldinfo.isprivate#System_Reflection_FieldInfo_IsPrivate">FieldInfo.IsPrivate</a>
-    </div>
-    <div>
-      <a class="xref" href="https://docs.microsoft.com/dotnet/api/system.reflection.fieldinfo.ispublic#System_Reflection_FieldInfo_IsPublic">FieldInfo.IsPublic</a>
-    </div>
-    <div>
-      <a class="xref" href="https://docs.microsoft.com/dotnet/api/system.reflection.fieldinfo.isspecialname#System_Reflection_FieldInfo_IsSpecialName">FieldInfo.IsSpecialName</a>
-    </div>
-    <div>
-      <a class="xref" href="https://docs.microsoft.com/dotnet/api/system.reflection.fieldinfo.isstatic#System_Reflection_FieldInfo_IsStatic">FieldInfo.IsStatic</a>
-    </div>
-    <div>
-      <a class="xref" href="https://docs.microsoft.com/dotnet/api/system.reflection.memberinfo.hassamemetadatadefinitionas#System_Reflection_MemberInfo_HasSameMetadataDefinitionAs_System_Reflection_MemberInfo_">MemberInfo.HasSameMetadataDefinitionAs(MemberInfo)</a>
-    </div>
-    <div>
-      <a class="xref" href="https://docs.microsoft.com/dotnet/api/system.object.equals#System_Object_Equals_System_Object_System_Object_">Object.Equals(Object, Object)</a>
-    </div>
-    <div>
-      <a class="xref" href="https://docs.microsoft.com/dotnet/api/system.object.gettype#System_Object_GetType">Object.GetType()</a>
-    </div>
-    <div>
-      <a class="xref" href="https://docs.microsoft.com/dotnet/api/system.object.memberwiseclone#System_Object_MemberwiseClone">Object.MemberwiseClone()</a>
-    </div>
-    <div>
-      <a class="xref" href="https://docs.microsoft.com/dotnet/api/system.object.referenceequals#System_Object_ReferenceEquals_System_Object_System_Object_">Object.ReferenceEquals(Object, Object)</a>
-    </div>
-  </div>
-  <h6><strong>Namespace</strong>: <a class="xref" href="DotNext.Reflection.html">DotNext.Reflection</a></h6>
-  <h6><strong>Assembly</strong>: DotNext.Reflection.dll</h6>
-  <h5 id="DotNext_Reflection_Field_1_syntax">Syntax</h5>
-  <div class="codewrapper">
-    <pre><code class="lang-csharp hljs">public sealed class Field&lt;V&gt; : FieldBase&lt;V&gt;, IEquatable&lt;FieldInfo&gt;, IField&lt;V&gt;, IField, IMember&lt;FieldInfo&gt;, ICustomAttributeProvider</code></pre>
-  </div>
-  <h5 class="typeParameters">Type Parameters</h5>
-  <table class="table table-bordered table-striped table-condensed">
-    <thead>
-      <tr>
-        <th>Name</th>
-        <th>Description</th>
-      </tr>
-    </thead>
-    <tbody>
-      <tr>
-        <td><span class="parametername">V</span></td>
+</div>
+  <div class="markdown level0 conceptual"></div>
+  <div class="inheritance">
+    <h5>Inheritance</h5>
+    <div class="level0"><a class="xref" href="https://docs.microsoft.com/dotnet/api/system.object">Object</a></div>
+    <div class="level1"><a class="xref" href="https://docs.microsoft.com/dotnet/api/system.reflection.memberinfo">MemberInfo</a></div>
+    <div class="level2"><a class="xref" href="https://docs.microsoft.com/dotnet/api/system.reflection.fieldinfo">FieldInfo</a></div>
+    <div class="level3"><a class="xref" href="DotNext.Reflection.FieldBase-1.html">FieldBase</a>&lt;V&gt;</div>
+    <div class="level4"><span class="xref">Field&lt;V&gt;</span></div>
+  </div>
+  <div classs="implements">
+    <h5>Implements</h5>
+    <div><a class="xref" href="https://docs.microsoft.com/dotnet/api/system.iequatable-1">IEquatable</a>&lt;<a class="xref" href="https://docs.microsoft.com/dotnet/api/system.reflection.fieldinfo">FieldInfo</a>&gt;</div>
+    <div><a class="xref" href="DotNext.Reflection.IField-1.html">IField</a>&lt;V&gt;</div>
+    <div><a class="xref" href="DotNext.Reflection.IField.html">IField</a></div>
+    <div><a class="xref" href="DotNext.Reflection.IMember-1.html">IMember</a>&lt;<a class="xref" href="https://docs.microsoft.com/dotnet/api/system.reflection.fieldinfo">FieldInfo</a>&gt;</div>
+    <div><a class="xref" href="https://docs.microsoft.com/dotnet/api/system.reflection.icustomattributeprovider">ICustomAttributeProvider</a></div>
+  </div>
+  <div class="inheritedMembers">
+    <h5>Inherited Members</h5>
+    <div>
+      <a class="xref" href="DotNext.Reflection.FieldBase-1.html#DotNext_Reflection_FieldBase_1_DeclaringType">FieldBase&lt;V&gt;.DeclaringType</a>
+    </div>
+    <div>
+      <a class="xref" href="DotNext.Reflection.FieldBase-1.html#DotNext_Reflection_FieldBase_1_MemberType">FieldBase&lt;V&gt;.MemberType</a>
+    </div>
+    <div>
+      <a class="xref" href="DotNext.Reflection.FieldBase-1.html#DotNext_Reflection_FieldBase_1_Name">FieldBase&lt;V&gt;.Name</a>
+    </div>
+    <div>
+      <a class="xref" href="DotNext.Reflection.FieldBase-1.html#DotNext_Reflection_FieldBase_1_ReflectedType">FieldBase&lt;V&gt;.ReflectedType</a>
+    </div>
+    <div>
+      <a class="xref" href="DotNext.Reflection.FieldBase-1.html#DotNext_Reflection_FieldBase_1_GetCustomAttributes_System_Boolean_">FieldBase&lt;V&gt;.GetCustomAttributes(Boolean)</a>
+    </div>
+    <div>
+      <a class="xref" href="DotNext.Reflection.FieldBase-1.html#DotNext_Reflection_FieldBase_1_GetCustomAttributes_System_Type_System_Boolean_">FieldBase&lt;V&gt;.GetCustomAttributes(Type, Boolean)</a>
+    </div>
+    <div>
+      <a class="xref" href="DotNext.Reflection.FieldBase-1.html#DotNext_Reflection_FieldBase_1_IsDefined_System_Type_System_Boolean_">FieldBase&lt;V&gt;.IsDefined(Type, Boolean)</a>
+    </div>
+    <div>
+      <a class="xref" href="DotNext.Reflection.FieldBase-1.html#DotNext_Reflection_FieldBase_1_MetadataToken">FieldBase&lt;V&gt;.MetadataToken</a>
+    </div>
+    <div>
+      <a class="xref" href="DotNext.Reflection.FieldBase-1.html#DotNext_Reflection_FieldBase_1_Module">FieldBase&lt;V&gt;.Module</a>
+    </div>
+    <div>
+      <a class="xref" href="DotNext.Reflection.FieldBase-1.html#DotNext_Reflection_FieldBase_1_GetCustomAttributesData">FieldBase&lt;V&gt;.GetCustomAttributesData()</a>
+    </div>
+    <div>
+      <a class="xref" href="DotNext.Reflection.FieldBase-1.html#DotNext_Reflection_FieldBase_1_CustomAttributes">FieldBase&lt;V&gt;.CustomAttributes</a>
+    </div>
+    <div>
+      <a class="xref" href="DotNext.Reflection.FieldBase-1.html#DotNext_Reflection_FieldBase_1_Attributes">FieldBase&lt;V&gt;.Attributes</a>
+    </div>
+    <div>
+      <a class="xref" href="DotNext.Reflection.FieldBase-1.html#DotNext_Reflection_FieldBase_1_FieldHandle">FieldBase&lt;V&gt;.FieldHandle</a>
+    </div>
+    <div>
+      <a class="xref" href="DotNext.Reflection.FieldBase-1.html#DotNext_Reflection_FieldBase_1_FieldType">FieldBase&lt;V&gt;.FieldType</a>
+    </div>
+    <div>
+      <a class="xref" href="DotNext.Reflection.FieldBase-1.html#DotNext_Reflection_FieldBase_1_GetOptionalCustomModifiers">FieldBase&lt;V&gt;.GetOptionalCustomModifiers()</a>
+    </div>
+    <div>
+      <a class="xref" href="DotNext.Reflection.FieldBase-1.html#DotNext_Reflection_FieldBase_1_GetRawConstantValue">FieldBase&lt;V&gt;.GetRawConstantValue()</a>
+    </div>
+    <div>
+      <a class="xref" href="DotNext.Reflection.FieldBase-1.html#DotNext_Reflection_FieldBase_1_GetRequiredCustomModifiers">FieldBase&lt;V&gt;.GetRequiredCustomModifiers()</a>
+    </div>
+    <div>
+      <a class="xref" href="DotNext.Reflection.FieldBase-1.html#DotNext_Reflection_FieldBase_1_GetValueDirect_System_TypedReference_">FieldBase&lt;V&gt;.GetValueDirect(TypedReference)</a>
+    </div>
+    <div>
+      <a class="xref" href="DotNext.Reflection.FieldBase-1.html#DotNext_Reflection_FieldBase_1_IsSecurityCritical">FieldBase&lt;V&gt;.IsSecurityCritical</a>
+    </div>
+    <div>
+      <a class="xref" href="DotNext.Reflection.FieldBase-1.html#DotNext_Reflection_FieldBase_1_IsSecuritySafeCritical">FieldBase&lt;V&gt;.IsSecuritySafeCritical</a>
+    </div>
+    <div>
+      <a class="xref" href="DotNext.Reflection.FieldBase-1.html#DotNext_Reflection_FieldBase_1_IsSecurityTransparent">FieldBase&lt;V&gt;.IsSecurityTransparent</a>
+    </div>
+    <div>
+      <a class="xref" href="DotNext.Reflection.FieldBase-1.html#DotNext_Reflection_FieldBase_1_SetValueDirect_System_TypedReference_System_Object_">FieldBase&lt;V&gt;.SetValueDirect(TypedReference, Object)</a>
+    </div>
+    <div>
+      <a class="xref" href="DotNext.Reflection.FieldBase-1.html#DotNext_Reflection_FieldBase_1_IsReadOnly">FieldBase&lt;V&gt;.IsReadOnly</a>
+    </div>
+    <div>
+      <a class="xref" href="DotNext.Reflection.FieldBase-1.html#DotNext_Reflection_FieldBase_1_DotNext_Reflection_IMember_System_Reflection_FieldInfo__RuntimeMember">FieldBase&lt;V&gt;.IMember&lt;FieldInfo&gt;.RuntimeMember</a>
+    </div>
+    <div>
+      <a class="xref" href="DotNext.Reflection.FieldBase-1.html#DotNext_Reflection_FieldBase_1_Equals_System_Reflection_FieldInfo_">FieldBase&lt;V&gt;.Equals(FieldInfo)</a>
+    </div>
+    <div>
+      <a class="xref" href="DotNext.Reflection.FieldBase-1.html#DotNext_Reflection_FieldBase_1_GetHashCode">FieldBase&lt;V&gt;.GetHashCode()</a>
+    </div>
+    <div>
+      <a class="xref" href="DotNext.Reflection.FieldBase-1.html#DotNext_Reflection_FieldBase_1_Equals_System_Object_">FieldBase&lt;V&gt;.Equals(Object)</a>
+    </div>
+    <div>
+      <a class="xref" href="DotNext.Reflection.FieldBase-1.html#DotNext_Reflection_FieldBase_1_ToString">FieldBase&lt;V&gt;.ToString()</a>
+    </div>
+    <div>
+      <a class="xref" href="https://docs.microsoft.com/dotnet/api/system.reflection.fieldinfo.getfieldfromhandle#System_Reflection_FieldInfo_GetFieldFromHandle_System_RuntimeFieldHandle_">FieldInfo.GetFieldFromHandle(RuntimeFieldHandle)</a>
+    </div>
+    <div>
+      <a class="xref" href="https://docs.microsoft.com/dotnet/api/system.reflection.fieldinfo.getfieldfromhandle#System_Reflection_FieldInfo_GetFieldFromHandle_System_RuntimeFieldHandle_System_RuntimeTypeHandle_">FieldInfo.GetFieldFromHandle(RuntimeFieldHandle, RuntimeTypeHandle)</a>
+    </div>
+    <div>
+      <a class="xref" href="https://docs.microsoft.com/dotnet/api/system.reflection.fieldinfo.setvalue#System_Reflection_FieldInfo_SetValue_System_Object_System_Object_">FieldInfo.SetValue(Object, Object)</a>
+    </div>
+    <div>
+      <a class="xref" href="https://docs.microsoft.com/dotnet/api/system.reflection.fieldinfo.isassembly#System_Reflection_FieldInfo_IsAssembly">FieldInfo.IsAssembly</a>
+    </div>
+    <div>
+      <a class="xref" href="https://docs.microsoft.com/dotnet/api/system.reflection.fieldinfo.isfamily#System_Reflection_FieldInfo_IsFamily">FieldInfo.IsFamily</a>
+    </div>
+    <div>
+      <a class="xref" href="https://docs.microsoft.com/dotnet/api/system.reflection.fieldinfo.isfamilyandassembly#System_Reflection_FieldInfo_IsFamilyAndAssembly">FieldInfo.IsFamilyAndAssembly</a>
+    </div>
+    <div>
+      <a class="xref" href="https://docs.microsoft.com/dotnet/api/system.reflection.fieldinfo.isfamilyorassembly#System_Reflection_FieldInfo_IsFamilyOrAssembly">FieldInfo.IsFamilyOrAssembly</a>
+    </div>
+    <div>
+      <a class="xref" href="https://docs.microsoft.com/dotnet/api/system.reflection.fieldinfo.isinitonly#System_Reflection_FieldInfo_IsInitOnly">FieldInfo.IsInitOnly</a>
+    </div>
+    <div>
+      <a class="xref" href="https://docs.microsoft.com/dotnet/api/system.reflection.fieldinfo.isliteral#System_Reflection_FieldInfo_IsLiteral">FieldInfo.IsLiteral</a>
+    </div>
+    <div>
+      <a class="xref" href="https://docs.microsoft.com/dotnet/api/system.reflection.fieldinfo.isnotserialized#System_Reflection_FieldInfo_IsNotSerialized">FieldInfo.IsNotSerialized</a>
+    </div>
+    <div>
+      <a class="xref" href="https://docs.microsoft.com/dotnet/api/system.reflection.fieldinfo.ispinvokeimpl#System_Reflection_FieldInfo_IsPinvokeImpl">FieldInfo.IsPinvokeImpl</a>
+    </div>
+    <div>
+      <a class="xref" href="https://docs.microsoft.com/dotnet/api/system.reflection.fieldinfo.isprivate#System_Reflection_FieldInfo_IsPrivate">FieldInfo.IsPrivate</a>
+    </div>
+    <div>
+      <a class="xref" href="https://docs.microsoft.com/dotnet/api/system.reflection.fieldinfo.ispublic#System_Reflection_FieldInfo_IsPublic">FieldInfo.IsPublic</a>
+    </div>
+    <div>
+      <a class="xref" href="https://docs.microsoft.com/dotnet/api/system.reflection.fieldinfo.isspecialname#System_Reflection_FieldInfo_IsSpecialName">FieldInfo.IsSpecialName</a>
+    </div>
+    <div>
+      <a class="xref" href="https://docs.microsoft.com/dotnet/api/system.reflection.fieldinfo.isstatic#System_Reflection_FieldInfo_IsStatic">FieldInfo.IsStatic</a>
+    </div>
+    <div>
+      <a class="xref" href="https://docs.microsoft.com/dotnet/api/system.reflection.memberinfo.hassamemetadatadefinitionas#System_Reflection_MemberInfo_HasSameMetadataDefinitionAs_System_Reflection_MemberInfo_">MemberInfo.HasSameMetadataDefinitionAs(MemberInfo)</a>
+    </div>
+    <div>
+      <a class="xref" href="https://docs.microsoft.com/dotnet/api/system.object.equals#System_Object_Equals_System_Object_System_Object_">Object.Equals(Object, Object)</a>
+    </div>
+    <div>
+      <a class="xref" href="https://docs.microsoft.com/dotnet/api/system.object.gettype#System_Object_GetType">Object.GetType()</a>
+    </div>
+    <div>
+      <a class="xref" href="https://docs.microsoft.com/dotnet/api/system.object.memberwiseclone#System_Object_MemberwiseClone">Object.MemberwiseClone()</a>
+    </div>
+    <div>
+      <a class="xref" href="https://docs.microsoft.com/dotnet/api/system.object.referenceequals#System_Object_ReferenceEquals_System_Object_System_Object_">Object.ReferenceEquals(Object, Object)</a>
+    </div>
+  </div>
+  <h6><strong>Namespace</strong>: <a class="xref" href="DotNext.Reflection.html">DotNext.Reflection</a></h6>
+  <h6><strong>Assembly</strong>: DotNext.Reflection.dll</h6>
+  <h5 id="DotNext_Reflection_Field_1_syntax">Syntax</h5>
+  <div class="codewrapper">
+    <pre><code class="lang-csharp hljs">public sealed class Field&lt;V&gt; : FieldBase&lt;V&gt;, IEquatable&lt;FieldInfo&gt;, IField&lt;V&gt;, IField, IMember&lt;FieldInfo&gt;, ICustomAttributeProvider</code></pre>
+  </div>
+  <h5 class="typeParameters">Type Parameters</h5>
+  <table class="table table-bordered table-striped table-condensed">
+    <thead>
+      <tr>
+        <th>Name</th>
+        <th>Description</th>
+      </tr>
+    </thead>
+    <tbody>
+      <tr>
+        <td><span class="parametername">V</span></td>
         <td><p>Type of field value.</p>
-</td>
-      </tr>
-    </tbody>
-  </table>
-  <h3 id="properties">Properties
-  </h3>
-  <span class="small pull-right mobile-hide">
-    <span class="divider">|</span>
-    <a href="https://github.com/sakno/dotNext/new/gh-pages/apiSpec/new?filename=DotNext_Reflection_Field_1_Value.md&amp;value=---%0Auid%3A%20DotNext.Reflection.Field%601.Value%0Asummary%3A%20'*You%20can%20override%20summary%20for%20the%20API%20here%20using%20*MARKDOWN*%20syntax'%0A---%0A%0A*Please%20type%20below%20more%20information%20about%20this%20API%3A*%0A%0A">Improve this Doc</a>
-  </span>
-  <span class="small pull-right mobile-hide">
-    <a href="https://github.com/sakno/dotNext/blob/gh-pages/src/DotNext.Reflection/Reflection/Field.cs/#L492">View Source</a>
-  </span>
-  <a id="DotNext_Reflection_Field_1_Value_" data-uid="DotNext.Reflection.Field`1.Value*"></a>
-  <h4 id="DotNext_Reflection_Field_1_Value" data-uid="DotNext.Reflection.Field`1.Value">Value</h4>
+</td>
+      </tr>
+    </tbody>
+  </table>
+  <h3 id="properties">Properties
+  </h3>
+  <span class="small pull-right mobile-hide">
+    <span class="divider">|</span>
+    <a href="https://github.com/sakno/DotNext/new/gh-pages/apiSpec/new?filename=DotNext_Reflection_Field_1_Value.md&amp;value=---%0Auid%3A%20DotNext.Reflection.Field%601.Value%0Asummary%3A%20'*You%20can%20override%20summary%20for%20the%20API%20here%20using%20*MARKDOWN*%20syntax'%0A---%0A%0A*Please%20type%20below%20more%20information%20about%20this%20API%3A*%0A%0A">Improve this Doc</a>
+  </span>
+  <span class="small pull-right mobile-hide">
+    <a href="https://github.com/sakno/DotNext/blob/gh-pages/src/DotNext.Reflection/Reflection/Field.cs/#L492">View Source</a>
+  </span>
+  <a id="DotNext_Reflection_Field_1_Value_" data-uid="DotNext.Reflection.Field`1.Value*"></a>
+  <h4 id="DotNext_Reflection_Field_1_Value" data-uid="DotNext.Reflection.Field`1.Value">Value</h4>
   <div class="markdown level1 summary"><p>Obtains managed pointer to the static field.</p>
-</div>
-  <div class="markdown level1 conceptual"></div>
-  <h5 class="decalaration">Declaration</h5>
-  <div class="codewrapper">
-    <pre><code class="lang-csharp hljs">public V Value { get; }</code></pre>
-  </div>
-  <h5 class="propertyValue">Property Value</h5>
-  <table class="table table-bordered table-striped table-condensed">
-    <thead>
-      <tr>
-        <th>Type</th>
-        <th>Description</th>
-      </tr>
-    </thead>
-    <tbody>
-      <tr>
-        <td><span class="xref">V</span></td>
+</div>
+  <div class="markdown level1 conceptual"></div>
+  <h5 class="decalaration">Declaration</h5>
+  <div class="codewrapper">
+    <pre><code class="lang-csharp hljs">public V Value { get; }</code></pre>
+  </div>
+  <h5 class="propertyValue">Property Value</h5>
+  <table class="table table-bordered table-striped table-condensed">
+    <thead>
+      <tr>
+        <th>Type</th>
+        <th>Description</th>
+      </tr>
+    </thead>
+    <tbody>
+      <tr>
+        <td><span class="xref">V</span></td>
         <td><p>The managed pointer to the static field.</p>
-</td>
-      </tr>
-    </tbody>
-  </table>
-  <h3 id="methods">Methods
-  </h3>
-  <span class="small pull-right mobile-hide">
-    <span class="divider">|</span>
-    <a href="https://github.com/sakno/dotNext/new/gh-pages/apiSpec/new?filename=DotNext_Reflection_Field_1_GetValue_System_Object_.md&amp;value=---%0Auid%3A%20DotNext.Reflection.Field%601.GetValue(System.Object)%0Asummary%3A%20'*You%20can%20override%20summary%20for%20the%20API%20here%20using%20*MARKDOWN*%20syntax'%0A---%0A%0A*Please%20type%20below%20more%20information%20about%20this%20API%3A*%0A%0A">Improve this Doc</a>
-  </span>
-  <span class="small pull-right mobile-hide">
-    <a href="https://github.com/sakno/dotNext/blob/gh-pages/src/DotNext.Reflection/Reflection/Field.cs/#L467">View Source</a>
-  </span>
-  <a id="DotNext_Reflection_Field_1_GetValue_" data-uid="DotNext.Reflection.Field`1.GetValue*"></a>
-  <h4 id="DotNext_Reflection_Field_1_GetValue_System_Object_" data-uid="DotNext.Reflection.Field`1.GetValue(System.Object)">GetValue(Object)</h4>
+</td>
+      </tr>
+    </tbody>
+  </table>
+  <h3 id="methods">Methods
+  </h3>
+  <span class="small pull-right mobile-hide">
+    <span class="divider">|</span>
+    <a href="https://github.com/sakno/DotNext/new/gh-pages/apiSpec/new?filename=DotNext_Reflection_Field_1_GetValue_System_Object_.md&amp;value=---%0Auid%3A%20DotNext.Reflection.Field%601.GetValue(System.Object)%0Asummary%3A%20'*You%20can%20override%20summary%20for%20the%20API%20here%20using%20*MARKDOWN*%20syntax'%0A---%0A%0A*Please%20type%20below%20more%20information%20about%20this%20API%3A*%0A%0A">Improve this Doc</a>
+  </span>
+  <span class="small pull-right mobile-hide">
+    <a href="https://github.com/sakno/DotNext/blob/gh-pages/src/DotNext.Reflection/Reflection/Field.cs/#L467">View Source</a>
+  </span>
+  <a id="DotNext_Reflection_Field_1_GetValue_" data-uid="DotNext.Reflection.Field`1.GetValue*"></a>
+  <h4 id="DotNext_Reflection_Field_1_GetValue_System_Object_" data-uid="DotNext.Reflection.Field`1.GetValue(System.Object)">GetValue(Object)</h4>
   <div class="markdown level1 summary"><p>Returns the value of a field supported by a given object.</p>
-</div>
-  <div class="markdown level1 conceptual"></div>
-  <h5 class="decalaration">Declaration</h5>
-  <div class="codewrapper">
-    <pre><code class="lang-csharp hljs">public override object GetValue(object obj)</code></pre>
-  </div>
-  <h5 class="parameters">Parameters</h5>
-  <table class="table table-bordered table-striped table-condensed">
-    <thead>
-      <tr>
-        <th>Type</th>
-        <th>Name</th>
-        <th>Description</th>
-      </tr>
-    </thead>
-    <tbody>
-      <tr>
-        <td><a class="xref" href="https://docs.microsoft.com/dotnet/api/system.object">Object</a></td>
-        <td><span class="parametername">obj</span></td>
+</div>
+  <div class="markdown level1 conceptual"></div>
+  <h5 class="decalaration">Declaration</h5>
+  <div class="codewrapper">
+    <pre><code class="lang-csharp hljs">public override object GetValue(object obj)</code></pre>
+  </div>
+  <h5 class="parameters">Parameters</h5>
+  <table class="table table-bordered table-striped table-condensed">
+    <thead>
+      <tr>
+        <th>Type</th>
+        <th>Name</th>
+        <th>Description</th>
+      </tr>
+    </thead>
+    <tbody>
+      <tr>
+        <td><a class="xref" href="https://docs.microsoft.com/dotnet/api/system.object">Object</a></td>
+        <td><span class="parametername">obj</span></td>
         <td><p>Must be <span class="xref">null</span>.</p>
-</td>
-      </tr>
-    </tbody>
-  </table>
-  <h5 class="returns">Returns</h5>
-  <table class="table table-bordered table-striped table-condensed">
-    <thead>
-      <tr>
-        <th>Type</th>
-        <th>Description</th>
-      </tr>
-    </thead>
-    <tbody>
-      <tr>
-        <td><a class="xref" href="https://docs.microsoft.com/dotnet/api/system.object">Object</a></td>
+</td>
+      </tr>
+    </tbody>
+  </table>
+  <h5 class="returns">Returns</h5>
+  <table class="table table-bordered table-striped table-condensed">
+    <thead>
+      <tr>
+        <th>Type</th>
+        <th>Description</th>
+      </tr>
+    </thead>
+    <tbody>
+      <tr>
+        <td><a class="xref" href="https://docs.microsoft.com/dotnet/api/system.object">Object</a></td>
         <td><p>An object containing the value of the field reflected by this instance.</p>
-</td>
-      </tr>
-    </tbody>
-  </table>
-  <h5 class="overrides">Overrides</h5>
-  <div><span class="xref">DotNext.Reflection.FieldBase&lt;V&gt;.GetValue(System.Object)</span></div>
-  <span class="small pull-right mobile-hide">
-    <span class="divider">|</span>
-    <a href="https://github.com/sakno/dotNext/new/gh-pages/apiSpec/new?filename=DotNext_Reflection_Field_1_GetValue_System_Object__0__.md&amp;value=---%0Auid%3A%20DotNext.Reflection.Field%601.GetValue(System.Object%2C%600%40)%0Asummary%3A%20'*You%20can%20override%20summary%20for%20the%20API%20here%20using%20*MARKDOWN*%20syntax'%0A---%0A%0A*Please%20type%20below%20more%20information%20about%20this%20API%3A*%0A%0A">Improve this Doc</a>
-  </span>
-  <span class="small pull-right mobile-hide">
-    <a href="https://github.com/sakno/dotNext/blob/gh-pages/src/DotNext.Reflection/Reflection/Field.cs/#L430">View Source</a>
-  </span>
-  <a id="DotNext_Reflection_Field_1_GetValue_" data-uid="DotNext.Reflection.Field`1.GetValue*"></a>
-  <h4 id="DotNext_Reflection_Field_1_GetValue_System_Object__0__" data-uid="DotNext.Reflection.Field`1.GetValue(System.Object,`0@)">GetValue(Object, out V)</h4>
+</td>
+      </tr>
+    </tbody>
+  </table>
+  <h5 class="overrides">Overrides</h5>
+  <div><span class="xref">DotNext.Reflection.FieldBase&lt;V&gt;.GetValue(System.Object)</span></div>
+  <span class="small pull-right mobile-hide">
+    <span class="divider">|</span>
+    <a href="https://github.com/sakno/DotNext/new/gh-pages/apiSpec/new?filename=DotNext_Reflection_Field_1_GetValue_System_Object__0__.md&amp;value=---%0Auid%3A%20DotNext.Reflection.Field%601.GetValue(System.Object%2C%600%40)%0Asummary%3A%20'*You%20can%20override%20summary%20for%20the%20API%20here%20using%20*MARKDOWN*%20syntax'%0A---%0A%0A*Please%20type%20below%20more%20information%20about%20this%20API%3A*%0A%0A">Improve this Doc</a>
+  </span>
+  <span class="small pull-right mobile-hide">
+    <a href="https://github.com/sakno/DotNext/blob/gh-pages/src/DotNext.Reflection/Reflection/Field.cs/#L430">View Source</a>
+  </span>
+  <a id="DotNext_Reflection_Field_1_GetValue_" data-uid="DotNext.Reflection.Field`1.GetValue*"></a>
+  <h4 id="DotNext_Reflection_Field_1_GetValue_System_Object__0__" data-uid="DotNext.Reflection.Field`1.GetValue(System.Object,`0@)">GetValue(Object, out V)</h4>
   <div class="markdown level1 summary"><p>Returns the value of a field supported by a given object.</p>
-</div>
-  <div class="markdown level1 conceptual"></div>
-  <h5 class="decalaration">Declaration</h5>
-  <div class="codewrapper">
-    <pre><code class="lang-csharp hljs">public override bool GetValue(object obj, out V value)</code></pre>
-  </div>
-  <h5 class="parameters">Parameters</h5>
-  <table class="table table-bordered table-striped table-condensed">
-    <thead>
-      <tr>
-        <th>Type</th>
-        <th>Name</th>
-        <th>Description</th>
-      </tr>
-    </thead>
-    <tbody>
-      <tr>
-        <td><a class="xref" href="https://docs.microsoft.com/dotnet/api/system.object">Object</a></td>
-        <td><span class="parametername">obj</span></td>
+</div>
+  <div class="markdown level1 conceptual"></div>
+  <h5 class="decalaration">Declaration</h5>
+  <div class="codewrapper">
+    <pre><code class="lang-csharp hljs">public override bool GetValue(object obj, out V value)</code></pre>
+  </div>
+  <h5 class="parameters">Parameters</h5>
+  <table class="table table-bordered table-striped table-condensed">
+    <thead>
+      <tr>
+        <th>Type</th>
+        <th>Name</th>
+        <th>Description</th>
+      </tr>
+    </thead>
+    <tbody>
+      <tr>
+        <td><a class="xref" href="https://docs.microsoft.com/dotnet/api/system.object">Object</a></td>
+        <td><span class="parametername">obj</span></td>
         <td><p>Must be <span class="xref">null</span>.</p>
-</td>
-      </tr>
-      <tr>
-        <td><span class="xref">V</span></td>
-        <td><span class="parametername">value</span></td>
+</td>
+      </tr>
+      <tr>
+        <td><span class="xref">V</span></td>
+        <td><span class="parametername">value</span></td>
         <td><p>An object containing the value of the field reflected by this instance.</p>
-</td>
-      </tr>
-    </tbody>
-  </table>
-  <h5 class="returns">Returns</h5>
-  <table class="table table-bordered table-striped table-condensed">
-    <thead>
-      <tr>
-        <th>Type</th>
-        <th>Description</th>
-      </tr>
-    </thead>
-    <tbody>
-      <tr>
-        <td><a class="xref" href="https://docs.microsoft.com/dotnet/api/system.boolean">Boolean</a></td>
+</td>
+      </tr>
+    </tbody>
+  </table>
+  <h5 class="returns">Returns</h5>
+  <table class="table table-bordered table-striped table-condensed">
+    <thead>
+      <tr>
+        <th>Type</th>
+        <th>Description</th>
+      </tr>
+    </thead>
+    <tbody>
+      <tr>
+        <td><a class="xref" href="https://docs.microsoft.com/dotnet/api/system.boolean">Boolean</a></td>
         <td><p><span class="xref">true</span>, if field value is obtained successfully; otherwise, <span class="xref">false</span>.</p>
-</td>
-      </tr>
-    </tbody>
-  </table>
-  <h5 class="overrides">Overrides</h5>
-  <div><span class="xref">DotNext.Reflection.FieldBase&lt;V&gt;.GetValue(System.Object, V)</span></div>
-  <span class="small pull-right mobile-hide">
-    <span class="divider">|</span>
-    <a href="https://github.com/sakno/dotNext/new/gh-pages/apiSpec/new?filename=DotNext_Reflection_Field_1_SetValue_System_Object__0_.md&amp;value=---%0Auid%3A%20DotNext.Reflection.Field%601.SetValue(System.Object%2C%600)%0Asummary%3A%20'*You%20can%20override%20summary%20for%20the%20API%20here%20using%20*MARKDOWN*%20syntax'%0A---%0A%0A*Please%20type%20below%20more%20information%20about%20this%20API%3A*%0A%0A">Improve this Doc</a>
-  </span>
-  <span class="small pull-right mobile-hide">
-    <a href="https://github.com/sakno/dotNext/blob/gh-pages/src/DotNext.Reflection/Reflection/Field.cs/#L450">View Source</a>
-  </span>
-  <a id="DotNext_Reflection_Field_1_SetValue_" data-uid="DotNext.Reflection.Field`1.SetValue*"></a>
-  <h4 id="DotNext_Reflection_Field_1_SetValue_System_Object__0_" data-uid="DotNext.Reflection.Field`1.SetValue(System.Object,`0)">SetValue(Object, V)</h4>
+</td>
+      </tr>
+    </tbody>
+  </table>
+  <h5 class="overrides">Overrides</h5>
+  <div><span class="xref">DotNext.Reflection.FieldBase&lt;V&gt;.GetValue(System.Object, V)</span></div>
+  <span class="small pull-right mobile-hide">
+    <span class="divider">|</span>
+    <a href="https://github.com/sakno/DotNext/new/gh-pages/apiSpec/new?filename=DotNext_Reflection_Field_1_SetValue_System_Object__0_.md&amp;value=---%0Auid%3A%20DotNext.Reflection.Field%601.SetValue(System.Object%2C%600)%0Asummary%3A%20'*You%20can%20override%20summary%20for%20the%20API%20here%20using%20*MARKDOWN*%20syntax'%0A---%0A%0A*Please%20type%20below%20more%20information%20about%20this%20API%3A*%0A%0A">Improve this Doc</a>
+  </span>
+  <span class="small pull-right mobile-hide">
+    <a href="https://github.com/sakno/DotNext/blob/gh-pages/src/DotNext.Reflection/Reflection/Field.cs/#L450">View Source</a>
+  </span>
+  <a id="DotNext_Reflection_Field_1_SetValue_" data-uid="DotNext.Reflection.Field`1.SetValue*"></a>
+  <h4 id="DotNext_Reflection_Field_1_SetValue_System_Object__0_" data-uid="DotNext.Reflection.Field`1.SetValue(System.Object,`0)">SetValue(Object, V)</h4>
   <div class="markdown level1 summary"><p>Sets the value of the field supported by the given object.</p>
-</div>
-  <div class="markdown level1 conceptual"></div>
-  <h5 class="decalaration">Declaration</h5>
-  <div class="codewrapper">
-    <pre><code class="lang-csharp hljs">public override bool SetValue(object obj, V value)</code></pre>
-  </div>
-  <h5 class="parameters">Parameters</h5>
-  <table class="table table-bordered table-striped table-condensed">
-    <thead>
-      <tr>
-        <th>Type</th>
-        <th>Name</th>
-        <th>Description</th>
-      </tr>
-    </thead>
-    <tbody>
-      <tr>
-        <td><a class="xref" href="https://docs.microsoft.com/dotnet/api/system.object">Object</a></td>
-        <td><span class="parametername">obj</span></td>
+</div>
+  <div class="markdown level1 conceptual"></div>
+  <h5 class="decalaration">Declaration</h5>
+  <div class="codewrapper">
+    <pre><code class="lang-csharp hljs">public override bool SetValue(object obj, V value)</code></pre>
+  </div>
+  <h5 class="parameters">Parameters</h5>
+  <table class="table table-bordered table-striped table-condensed">
+    <thead>
+      <tr>
+        <th>Type</th>
+        <th>Name</th>
+        <th>Description</th>
+      </tr>
+    </thead>
+    <tbody>
+      <tr>
+        <td><a class="xref" href="https://docs.microsoft.com/dotnet/api/system.object">Object</a></td>
+        <td><span class="parametername">obj</span></td>
         <td><p>Must be <span class="xref">null</span>.</p>
-</td>
-      </tr>
-      <tr>
-        <td><span class="xref">V</span></td>
-        <td><span class="parametername">value</span></td>
+</td>
+      </tr>
+      <tr>
+        <td><span class="xref">V</span></td>
+        <td><span class="parametername">value</span></td>
         <td><p>The value to assign to the field.</p>
-</td>
-      </tr>
-    </tbody>
-  </table>
-  <h5 class="returns">Returns</h5>
-  <table class="table table-bordered table-striped table-condensed">
-    <thead>
-      <tr>
-        <th>Type</th>
-        <th>Description</th>
-      </tr>
-    </thead>
-    <tbody>
-      <tr>
-        <td><a class="xref" href="https://docs.microsoft.com/dotnet/api/system.boolean">Boolean</a></td>
+</td>
+      </tr>
+    </tbody>
+  </table>
+  <h5 class="returns">Returns</h5>
+  <table class="table table-bordered table-striped table-condensed">
+    <thead>
+      <tr>
+        <th>Type</th>
+        <th>Description</th>
+      </tr>
+    </thead>
+    <tbody>
+      <tr>
+        <td><a class="xref" href="https://docs.microsoft.com/dotnet/api/system.boolean">Boolean</a></td>
         <td><p><span class="xref">true</span>, if field value is modified successfully; otherwise, <span class="xref">false</span>.</p>
-</td>
-      </tr>
-    </tbody>
-  </table>
-  <h5 class="overrides">Overrides</h5>
-  <div><span class="xref">DotNext.Reflection.FieldBase&lt;V&gt;.SetValue(System.Object, V)</span></div>
-  <span class="small pull-right mobile-hide">
-    <span class="divider">|</span>
-    <a href="https://github.com/sakno/dotNext/new/gh-pages/apiSpec/new?filename=DotNext_Reflection_Field_1_SetValue_System_Object_System_Object_System_Reflection_BindingFlags_System_Reflection_Binder_System_Globalization_CultureInfo_.md&amp;value=---%0Auid%3A%20DotNext.Reflection.Field%601.SetValue(System.Object%2CSystem.Object%2CSystem.Reflection.BindingFlags%2CSystem.Reflection.Binder%2CSystem.Globalization.CultureInfo)%0Asummary%3A%20'*You%20can%20override%20summary%20for%20the%20API%20here%20using%20*MARKDOWN*%20syntax'%0A---%0A%0A*Please%20type%20below%20more%20information%20about%20this%20API%3A*%0A%0A">Improve this Doc</a>
-  </span>
-  <span class="small pull-right mobile-hide">
-    <a href="https://github.com/sakno/dotNext/blob/gh-pages/src/DotNext.Reflection/Reflection/Field.cs/#L477">View Source</a>
-  </span>
-  <a id="DotNext_Reflection_Field_1_SetValue_" data-uid="DotNext.Reflection.Field`1.SetValue*"></a>
-  <h4 id="DotNext_Reflection_Field_1_SetValue_System_Object_System_Object_System_Reflection_BindingFlags_System_Reflection_Binder_System_Globalization_CultureInfo_" data-uid="DotNext.Reflection.Field`1.SetValue(System.Object,System.Object,System.Reflection.BindingFlags,System.Reflection.Binder,System.Globalization.CultureInfo)">SetValue(Object, Object, BindingFlags, Binder, CultureInfo)</h4>
+</td>
+      </tr>
+    </tbody>
+  </table>
+  <h5 class="overrides">Overrides</h5>
+  <div><span class="xref">DotNext.Reflection.FieldBase&lt;V&gt;.SetValue(System.Object, V)</span></div>
+  <span class="small pull-right mobile-hide">
+    <span class="divider">|</span>
+    <a href="https://github.com/sakno/DotNext/new/gh-pages/apiSpec/new?filename=DotNext_Reflection_Field_1_SetValue_System_Object_System_Object_System_Reflection_BindingFlags_System_Reflection_Binder_System_Globalization_CultureInfo_.md&amp;value=---%0Auid%3A%20DotNext.Reflection.Field%601.SetValue(System.Object%2CSystem.Object%2CSystem.Reflection.BindingFlags%2CSystem.Reflection.Binder%2CSystem.Globalization.CultureInfo)%0Asummary%3A%20'*You%20can%20override%20summary%20for%20the%20API%20here%20using%20*MARKDOWN*%20syntax'%0A---%0A%0A*Please%20type%20below%20more%20information%20about%20this%20API%3A*%0A%0A">Improve this Doc</a>
+  </span>
+  <span class="small pull-right mobile-hide">
+    <a href="https://github.com/sakno/DotNext/blob/gh-pages/src/DotNext.Reflection/Reflection/Field.cs/#L477">View Source</a>
+  </span>
+  <a id="DotNext_Reflection_Field_1_SetValue_" data-uid="DotNext.Reflection.Field`1.SetValue*"></a>
+  <h4 id="DotNext_Reflection_Field_1_SetValue_System_Object_System_Object_System_Reflection_BindingFlags_System_Reflection_Binder_System_Globalization_CultureInfo_" data-uid="DotNext.Reflection.Field`1.SetValue(System.Object,System.Object,System.Reflection.BindingFlags,System.Reflection.Binder,System.Globalization.CultureInfo)">SetValue(Object, Object, BindingFlags, Binder, CultureInfo)</h4>
   <div class="markdown level1 summary"><p>Sets the value of the field supported by the given object.</p>
-</div>
-  <div class="markdown level1 conceptual"></div>
-  <h5 class="decalaration">Declaration</h5>
-  <div class="codewrapper">
-    <pre><code class="lang-csharp hljs">public override void SetValue(object obj, object value, BindingFlags invokeAttr, Binder binder, CultureInfo culture)</code></pre>
-  </div>
-  <h5 class="parameters">Parameters</h5>
-  <table class="table table-bordered table-striped table-condensed">
-    <thead>
-      <tr>
-        <th>Type</th>
-        <th>Name</th>
-        <th>Description</th>
-      </tr>
-    </thead>
-    <tbody>
-      <tr>
-        <td><a class="xref" href="https://docs.microsoft.com/dotnet/api/system.object">Object</a></td>
-        <td><span class="parametername">obj</span></td>
+</div>
+  <div class="markdown level1 conceptual"></div>
+  <h5 class="decalaration">Declaration</h5>
+  <div class="codewrapper">
+    <pre><code class="lang-csharp hljs">public override void SetValue(object obj, object value, BindingFlags invokeAttr, Binder binder, CultureInfo culture)</code></pre>
+  </div>
+  <h5 class="parameters">Parameters</h5>
+  <table class="table table-bordered table-striped table-condensed">
+    <thead>
+      <tr>
+        <th>Type</th>
+        <th>Name</th>
+        <th>Description</th>
+      </tr>
+    </thead>
+    <tbody>
+      <tr>
+        <td><a class="xref" href="https://docs.microsoft.com/dotnet/api/system.object">Object</a></td>
+        <td><span class="parametername">obj</span></td>
         <td><p>Must be <span class="xref">null</span>.</p>
-</td>
-      </tr>
-      <tr>
-        <td><a class="xref" href="https://docs.microsoft.com/dotnet/api/system.object">Object</a></td>
-        <td><span class="parametername">value</span></td>
+</td>
+      </tr>
+      <tr>
+        <td><a class="xref" href="https://docs.microsoft.com/dotnet/api/system.object">Object</a></td>
+        <td><span class="parametername">value</span></td>
         <td><p>The value to assign to the field.</p>
-</td>
-      </tr>
-      <tr>
-        <td><a class="xref" href="https://docs.microsoft.com/dotnet/api/system.reflection.bindingflags">BindingFlags</a></td>
-        <td><span class="parametername">invokeAttr</span></td>
+</td>
+      </tr>
+      <tr>
+        <td><a class="xref" href="https://docs.microsoft.com/dotnet/api/system.reflection.bindingflags">BindingFlags</a></td>
+        <td><span class="parametername">invokeAttr</span></td>
         <td><p>The type of binding that is desired.</p>
-</td>
-      </tr>
-      <tr>
-        <td><a class="xref" href="https://docs.microsoft.com/dotnet/api/system.reflection.binder">Binder</a></td>
-        <td><span class="parametername">binder</span></td>
+</td>
+      </tr>
+      <tr>
+        <td><a class="xref" href="https://docs.microsoft.com/dotnet/api/system.reflection.binder">Binder</a></td>
+        <td><span class="parametername">binder</span></td>
         <td><p>A set of properties that enables the binding, coercion of argument types, and invocation of members through reflection.</p>
-</td>
-      </tr>
-      <tr>
-        <td><a class="xref" href="https://docs.microsoft.com/dotnet/api/system.globalization.cultureinfo">CultureInfo</a></td>
-        <td><span class="parametername">culture</span></td>
+</td>
+      </tr>
+      <tr>
+        <td><a class="xref" href="https://docs.microsoft.com/dotnet/api/system.globalization.cultureinfo">CultureInfo</a></td>
+        <td><span class="parametername">culture</span></td>
         <td><p>The software preferences of a particular culture.</p>
-</td>
-      </tr>
-    </tbody>
-  </table>
-  <h5 class="overrides">Overrides</h5>
-  <div><span class="xref">DotNext.Reflection.FieldBase&lt;V&gt;.SetValue(System.Object, System.Object, System.Reflection.BindingFlags, System.Reflection.Binder, System.Globalization.CultureInfo)</span></div>
-  <h3 id="operators">Operators
-  </h3>
-  <span class="small pull-right mobile-hide">
-    <span class="divider">|</span>
-    <a href="https://github.com/sakno/dotNext/new/gh-pages/apiSpec/new?filename=DotNext_Reflection_Field_1_op_Implicit_DotNext_Reflection_Field__0___DotNext_Reflection_MemberGetter__0_.md&amp;value=---%0Auid%3A%20DotNext.Reflection.Field%601.op_Implicit(DotNext.Reflection.Field%7B%600%7D)~DotNext.Reflection.MemberGetter%7B%600%7D%0Asummary%3A%20'*You%20can%20override%20summary%20for%20the%20API%20here%20using%20*MARKDOWN*%20syntax'%0A---%0A%0A*Please%20type%20below%20more%20information%20about%20this%20API%3A*%0A%0A">Improve this Doc</a>
-  </span>
-  <span class="small pull-right mobile-hide">
-    <a href="https://github.com/sakno/dotNext/blob/gh-pages/src/DotNext.Reflection/Reflection/Field.cs/#L415">View Source</a>
-  </span>
-  <a id="DotNext_Reflection_Field_1_op_Implicit_" data-uid="DotNext.Reflection.Field`1.op_Implicit*"></a>
-  <h4 id="DotNext_Reflection_Field_1_op_Implicit_DotNext_Reflection_Field__0___DotNext_Reflection_MemberGetter__0_" data-uid="DotNext.Reflection.Field`1.op_Implicit(DotNext.Reflection.Field{`0})~DotNext.Reflection.MemberGetter{`0}">Implicit(Field&lt;V&gt; to MemberGetter&lt;V&gt;)</h4>
+</td>
+      </tr>
+    </tbody>
+  </table>
+  <h5 class="overrides">Overrides</h5>
+  <div><span class="xref">DotNext.Reflection.FieldBase&lt;V&gt;.SetValue(System.Object, System.Object, System.Reflection.BindingFlags, System.Reflection.Binder, System.Globalization.CultureInfo)</span></div>
+  <h3 id="operators">Operators
+  </h3>
+  <span class="small pull-right mobile-hide">
+    <span class="divider">|</span>
+    <a href="https://github.com/sakno/DotNext/new/gh-pages/apiSpec/new?filename=DotNext_Reflection_Field_1_op_Implicit_DotNext_Reflection_Field__0___DotNext_Reflection_MemberGetter__0_.md&amp;value=---%0Auid%3A%20DotNext.Reflection.Field%601.op_Implicit(DotNext.Reflection.Field%7B%600%7D)~DotNext.Reflection.MemberGetter%7B%600%7D%0Asummary%3A%20'*You%20can%20override%20summary%20for%20the%20API%20here%20using%20*MARKDOWN*%20syntax'%0A---%0A%0A*Please%20type%20below%20more%20information%20about%20this%20API%3A*%0A%0A">Improve this Doc</a>
+  </span>
+  <span class="small pull-right mobile-hide">
+    <a href="https://github.com/sakno/DotNext/blob/gh-pages/src/DotNext.Reflection/Reflection/Field.cs/#L415">View Source</a>
+  </span>
+  <a id="DotNext_Reflection_Field_1_op_Implicit_" data-uid="DotNext.Reflection.Field`1.op_Implicit*"></a>
+  <h4 id="DotNext_Reflection_Field_1_op_Implicit_DotNext_Reflection_Field__0___DotNext_Reflection_MemberGetter__0_" data-uid="DotNext.Reflection.Field`1.op_Implicit(DotNext.Reflection.Field{`0})~DotNext.Reflection.MemberGetter{`0}">Implicit(Field&lt;V&gt; to MemberGetter&lt;V&gt;)</h4>
   <div class="markdown level1 summary"><p>Obtains field getter in the form of the delegate instance.</p>
-</div>
-  <div class="markdown level1 conceptual"></div>
-  <h5 class="decalaration">Declaration</h5>
-  <div class="codewrapper">
-    <pre><code class="lang-csharp hljs">public static implicit operator MemberGetter&lt;V&gt;(Field&lt;V&gt; field)</code></pre>
-  </div>
-  <h5 class="parameters">Parameters</h5>
-  <table class="table table-bordered table-striped table-condensed">
-    <thead>
-      <tr>
-        <th>Type</th>
-        <th>Name</th>
-        <th>Description</th>
-      </tr>
-    </thead>
-    <tbody>
-      <tr>
-        <td><a class="xref" href="DotNext.Reflection.Field-1.html">Field</a>&lt;V&gt;</td>
-        <td><span class="parametername">field</span></td>
+</div>
+  <div class="markdown level1 conceptual"></div>
+  <h5 class="decalaration">Declaration</h5>
+  <div class="codewrapper">
+    <pre><code class="lang-csharp hljs">public static implicit operator MemberGetter&lt;V&gt;(Field&lt;V&gt; field)</code></pre>
+  </div>
+  <h5 class="parameters">Parameters</h5>
+  <table class="table table-bordered table-striped table-condensed">
+    <thead>
+      <tr>
+        <th>Type</th>
+        <th>Name</th>
+        <th>Description</th>
+      </tr>
+    </thead>
+    <tbody>
+      <tr>
+        <td><a class="xref" href="DotNext.Reflection.Field-1.html">Field</a>&lt;V&gt;</td>
+        <td><span class="parametername">field</span></td>
         <td><p>The reflected field.</p>
-</td>
-      </tr>
-    </tbody>
-  </table>
-  <h5 class="returns">Returns</h5>
-  <table class="table table-bordered table-striped table-condensed">
-    <thead>
-      <tr>
-        <th>Type</th>
-        <th>Description</th>
-      </tr>
-    </thead>
-    <tbody>
-      <tr>
-        <td><a class="xref" href="DotNext.Reflection.MemberGetter-1.html">MemberGetter</a>&lt;V&gt;</td>
-        <td></td>
-      </tr>
-    </tbody>
-  </table>
-  <span class="small pull-right mobile-hide">
-    <span class="divider">|</span>
-    <a href="https://github.com/sakno/dotNext/new/gh-pages/apiSpec/new?filename=DotNext_Reflection_Field_1_op_Implicit_DotNext_Reflection_Field__0___DotNext_Reflection_MemberSetter__0_.md&amp;value=---%0Auid%3A%20DotNext.Reflection.Field%601.op_Implicit(DotNext.Reflection.Field%7B%600%7D)~DotNext.Reflection.MemberSetter%7B%600%7D%0Asummary%3A%20'*You%20can%20override%20summary%20for%20the%20API%20here%20using%20*MARKDOWN*%20syntax'%0A---%0A%0A*Please%20type%20below%20more%20information%20about%20this%20API%3A*%0A%0A">Improve this Doc</a>
-  </span>
-  <span class="small pull-right mobile-hide">
-    <a href="https://github.com/sakno/dotNext/blob/gh-pages/src/DotNext.Reflection/Reflection/Field.cs/#L422">View Source</a>
-  </span>
-  <a id="DotNext_Reflection_Field_1_op_Implicit_" data-uid="DotNext.Reflection.Field`1.op_Implicit*"></a>
-  <h4 id="DotNext_Reflection_Field_1_op_Implicit_DotNext_Reflection_Field__0___DotNext_Reflection_MemberSetter__0_" data-uid="DotNext.Reflection.Field`1.op_Implicit(DotNext.Reflection.Field{`0})~DotNext.Reflection.MemberSetter{`0}">Implicit(Field&lt;V&gt; to MemberSetter&lt;V&gt;)</h4>
+</td>
+      </tr>
+    </tbody>
+  </table>
+  <h5 class="returns">Returns</h5>
+  <table class="table table-bordered table-striped table-condensed">
+    <thead>
+      <tr>
+        <th>Type</th>
+        <th>Description</th>
+      </tr>
+    </thead>
+    <tbody>
+      <tr>
+        <td><a class="xref" href="DotNext.Reflection.MemberGetter-1.html">MemberGetter</a>&lt;V&gt;</td>
+        <td></td>
+      </tr>
+    </tbody>
+  </table>
+  <span class="small pull-right mobile-hide">
+    <span class="divider">|</span>
+    <a href="https://github.com/sakno/DotNext/new/gh-pages/apiSpec/new?filename=DotNext_Reflection_Field_1_op_Implicit_DotNext_Reflection_Field__0___DotNext_Reflection_MemberSetter__0_.md&amp;value=---%0Auid%3A%20DotNext.Reflection.Field%601.op_Implicit(DotNext.Reflection.Field%7B%600%7D)~DotNext.Reflection.MemberSetter%7B%600%7D%0Asummary%3A%20'*You%20can%20override%20summary%20for%20the%20API%20here%20using%20*MARKDOWN*%20syntax'%0A---%0A%0A*Please%20type%20below%20more%20information%20about%20this%20API%3A*%0A%0A">Improve this Doc</a>
+  </span>
+  <span class="small pull-right mobile-hide">
+    <a href="https://github.com/sakno/DotNext/blob/gh-pages/src/DotNext.Reflection/Reflection/Field.cs/#L422">View Source</a>
+  </span>
+  <a id="DotNext_Reflection_Field_1_op_Implicit_" data-uid="DotNext.Reflection.Field`1.op_Implicit*"></a>
+  <h4 id="DotNext_Reflection_Field_1_op_Implicit_DotNext_Reflection_Field__0___DotNext_Reflection_MemberSetter__0_" data-uid="DotNext.Reflection.Field`1.op_Implicit(DotNext.Reflection.Field{`0})~DotNext.Reflection.MemberSetter{`0}">Implicit(Field&lt;V&gt; to MemberSetter&lt;V&gt;)</h4>
   <div class="markdown level1 summary"><p>Obtains field setter in the form of the delegate instance.</p>
-</div>
-  <div class="markdown level1 conceptual"></div>
-  <h5 class="decalaration">Declaration</h5>
-  <div class="codewrapper">
-    <pre><code class="lang-csharp hljs">public static implicit operator MemberSetter&lt;V&gt;(Field&lt;V&gt; field)</code></pre>
-  </div>
-  <h5 class="parameters">Parameters</h5>
-  <table class="table table-bordered table-striped table-condensed">
-    <thead>
-      <tr>
-        <th>Type</th>
-        <th>Name</th>
-        <th>Description</th>
-      </tr>
-    </thead>
-    <tbody>
-      <tr>
-        <td><a class="xref" href="DotNext.Reflection.Field-1.html">Field</a>&lt;V&gt;</td>
-        <td><span class="parametername">field</span></td>
+</div>
+  <div class="markdown level1 conceptual"></div>
+  <h5 class="decalaration">Declaration</h5>
+  <div class="codewrapper">
+    <pre><code class="lang-csharp hljs">public static implicit operator MemberSetter&lt;V&gt;(Field&lt;V&gt; field)</code></pre>
+  </div>
+  <h5 class="parameters">Parameters</h5>
+  <table class="table table-bordered table-striped table-condensed">
+    <thead>
+      <tr>
+        <th>Type</th>
+        <th>Name</th>
+        <th>Description</th>
+      </tr>
+    </thead>
+    <tbody>
+      <tr>
+        <td><a class="xref" href="DotNext.Reflection.Field-1.html">Field</a>&lt;V&gt;</td>
+        <td><span class="parametername">field</span></td>
         <td><p>The reflected field.</p>
-</td>
-      </tr>
-    </tbody>
-  </table>
-  <h5 class="returns">Returns</h5>
-  <table class="table table-bordered table-striped table-condensed">
-    <thead>
-      <tr>
-        <th>Type</th>
-        <th>Description</th>
-      </tr>
-    </thead>
-    <tbody>
-      <tr>
-        <td><a class="xref" href="DotNext.Reflection.MemberSetter-1.html">MemberSetter</a>&lt;V&gt;</td>
-        <td></td>
-      </tr>
-    </tbody>
-  </table>
-  <h3 id="implements">Implements</h3>
-  <div>
-      <a class="xref" href="https://docs.microsoft.com/dotnet/api/system.iequatable-1">System.IEquatable&lt;T&gt;</a>
-  </div>
-  <div>
-      <a class="xref" href="DotNext.Reflection.IField-1.html">IField&lt;F&gt;</a>
-  </div>
-  <div>
-      <a class="xref" href="DotNext.Reflection.IField.html">IField</a>
-  </div>
-  <div>
-      <a class="xref" href="DotNext.Reflection.IMember-1.html">IMember&lt;M&gt;</a>
-  </div>
-  <div>
-      <a class="xref" href="https://docs.microsoft.com/dotnet/api/system.reflection.icustomattributeprovider">System.Reflection.ICustomAttributeProvider</a>
-  </div>
-  <h3 id="extensionmethods">Extension Methods</h3>
-  <div>
-      <a class="xref" href="DotNext.Threading.AsyncLockAcquisition.html#DotNext_Threading_AsyncLockAcquisition_AcquireLockAsync__1___0_System_TimeSpan_">AsyncLockAcquisition.AcquireLockAsync&lt;T&gt;(T, TimeSpan)</a>
-  </div>
-  <div>
-      <a class="xref" href="DotNext.Threading.AsyncLockAcquisition.html#DotNext_Threading_AsyncLockAcquisition_AcquireLockAsync__1___0_System_Threading_CancellationToken_">AsyncLockAcquisition.AcquireLockAsync&lt;T&gt;(T, CancellationToken)</a>
-  </div>
-  <div>
-      <a class="xref" href="DotNext.Threading.AsyncLockAcquisition.html#DotNext_Threading_AsyncLockAcquisition_AcquireReadLockAsync__1___0_System_TimeSpan_">AsyncLockAcquisition.AcquireReadLockAsync&lt;T&gt;(T, TimeSpan)</a>
-  </div>
-  <div>
-      <a class="xref" href="DotNext.Threading.AsyncLockAcquisition.html#DotNext_Threading_AsyncLockAcquisition_AcquireReadLockAsync__1___0_System_Threading_CancellationToken_">AsyncLockAcquisition.AcquireReadLockAsync&lt;T&gt;(T, CancellationToken)</a>
-  </div>
-  <div>
-      <a class="xref" href="DotNext.Threading.AsyncLockAcquisition.html#DotNext_Threading_AsyncLockAcquisition_AcquireWriteLockAsync__1___0_System_TimeSpan_">AsyncLockAcquisition.AcquireWriteLockAsync&lt;T&gt;(T, TimeSpan)</a>
-  </div>
-  <div>
-      <a class="xref" href="DotNext.Threading.AsyncLockAcquisition.html#DotNext_Threading_AsyncLockAcquisition_AcquireWriteLockAsync__1___0_System_Threading_CancellationToken_">AsyncLockAcquisition.AcquireWriteLockAsync&lt;T&gt;(T, CancellationToken)</a>
-  </div>
-  <div>
-      <a class="xref" href="DotNext.Threading.AsyncLockAcquisition.html#DotNext_Threading_AsyncLockAcquisition_AcquireUpgradeableReadLockAsync__1___0_System_TimeSpan_">AsyncLockAcquisition.AcquireUpgradeableReadLockAsync&lt;T&gt;(T, TimeSpan)</a>
-  </div>
-  <div>
-      <a class="xref" href="DotNext.Threading.AsyncLockAcquisition.html#DotNext_Threading_AsyncLockAcquisition_AcquireUpgradeableReadLockAsync__1___0_System_Threading_CancellationToken_">AsyncLockAcquisition.AcquireUpgradeableReadLockAsync&lt;T&gt;(T, CancellationToken)</a>
-  </div>
-  <div>
-      <a class="xref" href="DotNext.ObjectExtensions.html#DotNext_ObjectExtensions_GetUserData__1___0_">ObjectExtensions.GetUserData&lt;T&gt;(T)</a>
-  </div>
-  <div>
-      <a class="xref" href="DotNext.ObjectExtensions.html#DotNext_ObjectExtensions_IsOneOf__1___0_System_Collections_Generic_IEnumerable___0__">ObjectExtensions.IsOneOf&lt;T&gt;(T, IEnumerable&lt;T&gt;)</a>
-  </div>
-  <div>
-      <a class="xref" href="DotNext.ObjectExtensions.html#DotNext_ObjectExtensions_IsOneOf__1___0___0___">ObjectExtensions.IsOneOf&lt;T&gt;(T, T[])</a>
-  </div>
-  <div>
-      <a class="xref" href="DotNext.ObjectExtensions.html#DotNext_ObjectExtensions_Decompose__3___0_System_Func___0___1__System_Func___0___2____1____2__">ObjectExtensions.Decompose&lt;T, R1, R2&gt;(T, Func&lt;T, R1&gt;, Func&lt;T, R2&gt;, out R1, out R2)</a>
-  </div>
-  <div>
-      <a class="xref" href="DotNext.ObjectExtensions.html#DotNext_ObjectExtensions_Decompose__3___0_DotNext_ValueFunc___0___1___DotNext_ValueFunc___0___2_____1____2__">ObjectExtensions.Decompose&lt;T, R1, R2&gt;(T, ValueFunc&lt;T, R1&gt;, ValueFunc&lt;T, R2&gt;, out R1, out R2)</a>
-  </div>
-  <div>
-      <a class="xref" href="DotNext.ObjectExtensions.html#DotNext_ObjectExtensions_Decompose__3___0_System_Func___0___1__System_Func___0___2__">ObjectExtensions.Decompose&lt;T, R1, R2&gt;(T, Func&lt;T, R1&gt;, Func&lt;T, R2&gt;)</a>
-  </div>
-  <div>
-      <a class="xref" href="DotNext.ObjectExtensions.html#DotNext_ObjectExtensions_Decompose__3___0_DotNext_ValueFunc___0___1___DotNext_ValueFunc___0___2___">ObjectExtensions.Decompose&lt;T, R1, R2&gt;(T, ValueFunc&lt;T, R1&gt;, ValueFunc&lt;T, R2&gt;)</a>
-  </div>
-  <div>
-      <a class="xref" href="DotNext.Reflection.CustomAttribute.html#DotNext_Reflection_CustomAttribute_IsDefined__1_System_Reflection_ICustomAttributeProvider_System_Boolean_">CustomAttribute.IsDefined&lt;A&gt;(ICustomAttributeProvider, Boolean)</a>
-  </div>
-  <div>
-      <a class="xref" href="DotNext.Threading.LockAcquisition.html#DotNext_Threading_LockAcquisition_AcquireReadLock__1___0_">LockAcquisition.AcquireReadLock&lt;T&gt;(T)</a>
-  </div>
-  <div>
-      <a class="xref" href="DotNext.Threading.LockAcquisition.html#DotNext_Threading_LockAcquisition_AcquireReadLock__1___0_System_TimeSpan_">LockAcquisition.AcquireReadLock&lt;T&gt;(T, TimeSpan)</a>
-  </div>
-  <div>
-      <a class="xref" href="DotNext.Threading.LockAcquisition.html#DotNext_Threading_LockAcquisition_AcquireWriteLock__1___0_">LockAcquisition.AcquireWriteLock&lt;T&gt;(T)</a>
-  </div>
-  <div>
-      <a class="xref" href="DotNext.Threading.LockAcquisition.html#DotNext_Threading_LockAcquisition_AcquireWriteLock__1___0_System_TimeSpan_">LockAcquisition.AcquireWriteLock&lt;T&gt;(T, TimeSpan)</a>
-  </div>
-  <div>
-      <a class="xref" href="DotNext.Threading.LockAcquisition.html#DotNext_Threading_LockAcquisition_AcquireUpgradeableReadLock__1___0_">LockAcquisition.AcquireUpgradeableReadLock&lt;T&gt;(T)</a>
-  </div>
-  <div>
-      <a class="xref" href="DotNext.Threading.LockAcquisition.html#DotNext_Threading_LockAcquisition_AcquireUpgradeableReadLock__1___0_System_TimeSpan_">LockAcquisition.AcquireUpgradeableReadLock&lt;T&gt;(T, TimeSpan)</a>
-  </div>
-  <div>
-      <a class="xref" href="DotNext.Reflection.Reflector.html#DotNext_Reflection_Reflector_Unreflect__1_System_Reflection_FieldInfo_">Reflector.Unreflect&lt;V&gt;(FieldInfo)</a>
-  </div>
-  <div>
-      <a class="xref" href="DotNext.Reflection.Reflector.html#DotNext_Reflection_Reflector_Unreflect__2_System_Reflection_FieldInfo_">Reflector.Unreflect&lt;T, V&gt;(FieldInfo)</a>
-  </div>
-  <div>
-      <a class="xref" href="DotNext.Linq.Expressions.ExpressionBuilder.html#DotNext_Linq_Expressions_ExpressionBuilder_Const__1___0_">ExpressionBuilder.Const&lt;T&gt;(T)</a>
-  </div>
-</article>
-          </div>
-          
-          <div class="hidden-sm col-md-2" role="complementary">
-            <div class="sideaffix">
-              <div class="contribution">
-                <ul class="nav">
-                  <li>
-                    <a href="https://github.com/sakno/dotNext/new/gh-pages/apiSpec/new?filename=DotNext_Reflection_Field_1.md&amp;value=---%0Auid%3A%20DotNext.Reflection.Field%601%0Asummary%3A%20'*You%20can%20override%20summary%20for%20the%20API%20here%20using%20*MARKDOWN*%20syntax'%0A---%0A%0A*Please%20type%20below%20more%20information%20about%20this%20API%3A*%0A%0A" class="contribution-link">Improve this Doc</a>
-                  </li>
-                  <li>
-                    <a href="https://github.com/sakno/dotNext/blob/gh-pages/src/DotNext.Reflection/Reflection/Field.cs/#L378" class="contribution-link">View Source</a>
-                  </li>
-                </ul>
-              </div>
-              <nav class="bs-docs-sidebar hidden-print hidden-xs hidden-sm affix" id="affix">
-              <!-- <p><a class="back-to-top" href="#top">Back to top</a><p> -->
-              </nav>
-            </div>
-          </div>
-        </div>
-      </div>
-      
-      <footer>
-        <div class="grad-bottom"></div>
-        <div class="footer">
-          <div class="container">
-            <span class="pull-right">
-              <a href="#top">Back to top</a>
-            </span>
-            
-            <span>Generated by <strong>DocFX</strong></span>
-          </div>
-        </div>
-      </footer>
-    </div>
-    
-    <script type="text/javascript" src="../styles/docfx.vendor.js"></script>
-    <script type="text/javascript" src="../styles/docfx.js"></script>
-    <script type="text/javascript" src="../styles/main.js"></script>
-  </body>
-</html>
+</td>
+      </tr>
+    </tbody>
+  </table>
+  <h5 class="returns">Returns</h5>
+  <table class="table table-bordered table-striped table-condensed">
+    <thead>
+      <tr>
+        <th>Type</th>
+        <th>Description</th>
+      </tr>
+    </thead>
+    <tbody>
+      <tr>
+        <td><a class="xref" href="DotNext.Reflection.MemberSetter-1.html">MemberSetter</a>&lt;V&gt;</td>
+        <td></td>
+      </tr>
+    </tbody>
+  </table>
+  <h3 id="implements">Implements</h3>
+  <div>
+      <a class="xref" href="https://docs.microsoft.com/dotnet/api/system.iequatable-1">System.IEquatable&lt;T&gt;</a>
+  </div>
+  <div>
+      <a class="xref" href="DotNext.Reflection.IField-1.html">IField&lt;F&gt;</a>
+  </div>
+  <div>
+      <a class="xref" href="DotNext.Reflection.IField.html">IField</a>
+  </div>
+  <div>
+      <a class="xref" href="DotNext.Reflection.IMember-1.html">IMember&lt;M&gt;</a>
+  </div>
+  <div>
+      <a class="xref" href="https://docs.microsoft.com/dotnet/api/system.reflection.icustomattributeprovider">System.Reflection.ICustomAttributeProvider</a>
+  </div>
+  <h3 id="extensionmethods">Extension Methods</h3>
+  <div>
+      <a class="xref" href="DotNext.Threading.AsyncLockAcquisition.html#DotNext_Threading_AsyncLockAcquisition_AcquireLockAsync__1___0_System_TimeSpan_">AsyncLockAcquisition.AcquireLockAsync&lt;T&gt;(T, TimeSpan)</a>
+  </div>
+  <div>
+      <a class="xref" href="DotNext.Threading.AsyncLockAcquisition.html#DotNext_Threading_AsyncLockAcquisition_AcquireLockAsync__1___0_System_Threading_CancellationToken_">AsyncLockAcquisition.AcquireLockAsync&lt;T&gt;(T, CancellationToken)</a>
+  </div>
+  <div>
+      <a class="xref" href="DotNext.Threading.AsyncLockAcquisition.html#DotNext_Threading_AsyncLockAcquisition_AcquireReadLockAsync__1___0_System_TimeSpan_">AsyncLockAcquisition.AcquireReadLockAsync&lt;T&gt;(T, TimeSpan)</a>
+  </div>
+  <div>
+      <a class="xref" href="DotNext.Threading.AsyncLockAcquisition.html#DotNext_Threading_AsyncLockAcquisition_AcquireReadLockAsync__1___0_System_Threading_CancellationToken_">AsyncLockAcquisition.AcquireReadLockAsync&lt;T&gt;(T, CancellationToken)</a>
+  </div>
+  <div>
+      <a class="xref" href="DotNext.Threading.AsyncLockAcquisition.html#DotNext_Threading_AsyncLockAcquisition_AcquireWriteLockAsync__1___0_System_TimeSpan_">AsyncLockAcquisition.AcquireWriteLockAsync&lt;T&gt;(T, TimeSpan)</a>
+  </div>
+  <div>
+      <a class="xref" href="DotNext.Threading.AsyncLockAcquisition.html#DotNext_Threading_AsyncLockAcquisition_AcquireWriteLockAsync__1___0_System_Threading_CancellationToken_">AsyncLockAcquisition.AcquireWriteLockAsync&lt;T&gt;(T, CancellationToken)</a>
+  </div>
+  <div>
+      <a class="xref" href="DotNext.Threading.AsyncLockAcquisition.html#DotNext_Threading_AsyncLockAcquisition_AcquireUpgradeableReadLockAsync__1___0_System_TimeSpan_">AsyncLockAcquisition.AcquireUpgradeableReadLockAsync&lt;T&gt;(T, TimeSpan)</a>
+  </div>
+  <div>
+      <a class="xref" href="DotNext.Threading.AsyncLockAcquisition.html#DotNext_Threading_AsyncLockAcquisition_AcquireUpgradeableReadLockAsync__1___0_System_Threading_CancellationToken_">AsyncLockAcquisition.AcquireUpgradeableReadLockAsync&lt;T&gt;(T, CancellationToken)</a>
+  </div>
+  <div>
+      <a class="xref" href="DotNext.Linq.Expressions.ExpressionBuilder.html#DotNext_Linq_Expressions_ExpressionBuilder_Const__1___0_">ExpressionBuilder.Const&lt;T&gt;(T)</a>
+  </div>
+  <div>
+      <a class="xref" href="DotNext.ObjectExtensions.html#DotNext_ObjectExtensions_GetUserData__1___0_">ObjectExtensions.GetUserData&lt;T&gt;(T)</a>
+  </div>
+  <div>
+      <a class="xref" href="DotNext.ObjectExtensions.html#DotNext_ObjectExtensions_IsOneOf__1___0_System_Collections_Generic_IEnumerable___0__">ObjectExtensions.IsOneOf&lt;T&gt;(T, IEnumerable&lt;T&gt;)</a>
+  </div>
+  <div>
+      <a class="xref" href="DotNext.ObjectExtensions.html#DotNext_ObjectExtensions_IsOneOf__1___0___0___">ObjectExtensions.IsOneOf&lt;T&gt;(T, T[])</a>
+  </div>
+  <div>
+      <a class="xref" href="DotNext.ObjectExtensions.html#DotNext_ObjectExtensions_Decompose__3___0_System_Func___0___1__System_Func___0___2____1____2__">ObjectExtensions.Decompose&lt;T, R1, R2&gt;(T, Func&lt;T, R1&gt;, Func&lt;T, R2&gt;, out R1, out R2)</a>
+  </div>
+  <div>
+      <a class="xref" href="DotNext.ObjectExtensions.html#DotNext_ObjectExtensions_Decompose__3___0_DotNext_ValueFunc___0___1___DotNext_ValueFunc___0___2_____1____2__">ObjectExtensions.Decompose&lt;T, R1, R2&gt;(T, ValueFunc&lt;T, R1&gt;, ValueFunc&lt;T, R2&gt;, out R1, out R2)</a>
+  </div>
+  <div>
+      <a class="xref" href="DotNext.ObjectExtensions.html#DotNext_ObjectExtensions_Decompose__3___0_System_Func___0___1__System_Func___0___2__">ObjectExtensions.Decompose&lt;T, R1, R2&gt;(T, Func&lt;T, R1&gt;, Func&lt;T, R2&gt;)</a>
+  </div>
+  <div>
+      <a class="xref" href="DotNext.ObjectExtensions.html#DotNext_ObjectExtensions_Decompose__3___0_DotNext_ValueFunc___0___1___DotNext_ValueFunc___0___2___">ObjectExtensions.Decompose&lt;T, R1, R2&gt;(T, ValueFunc&lt;T, R1&gt;, ValueFunc&lt;T, R2&gt;)</a>
+  </div>
+  <div>
+      <a class="xref" href="DotNext.Reflection.CustomAttribute.html#DotNext_Reflection_CustomAttribute_IsDefined__1_System_Reflection_ICustomAttributeProvider_System_Boolean_">CustomAttribute.IsDefined&lt;A&gt;(ICustomAttributeProvider, Boolean)</a>
+  </div>
+  <div>
+      <a class="xref" href="DotNext.Threading.LockAcquisition.html#DotNext_Threading_LockAcquisition_AcquireReadLock__1___0_">LockAcquisition.AcquireReadLock&lt;T&gt;(T)</a>
+  </div>
+  <div>
+      <a class="xref" href="DotNext.Threading.LockAcquisition.html#DotNext_Threading_LockAcquisition_AcquireReadLock__1___0_System_TimeSpan_">LockAcquisition.AcquireReadLock&lt;T&gt;(T, TimeSpan)</a>
+  </div>
+  <div>
+      <a class="xref" href="DotNext.Threading.LockAcquisition.html#DotNext_Threading_LockAcquisition_AcquireWriteLock__1___0_">LockAcquisition.AcquireWriteLock&lt;T&gt;(T)</a>
+  </div>
+  <div>
+      <a class="xref" href="DotNext.Threading.LockAcquisition.html#DotNext_Threading_LockAcquisition_AcquireWriteLock__1___0_System_TimeSpan_">LockAcquisition.AcquireWriteLock&lt;T&gt;(T, TimeSpan)</a>
+  </div>
+  <div>
+      <a class="xref" href="DotNext.Threading.LockAcquisition.html#DotNext_Threading_LockAcquisition_AcquireUpgradeableReadLock__1___0_">LockAcquisition.AcquireUpgradeableReadLock&lt;T&gt;(T)</a>
+  </div>
+  <div>
+      <a class="xref" href="DotNext.Threading.LockAcquisition.html#DotNext_Threading_LockAcquisition_AcquireUpgradeableReadLock__1___0_System_TimeSpan_">LockAcquisition.AcquireUpgradeableReadLock&lt;T&gt;(T, TimeSpan)</a>
+  </div>
+  <div>
+      <a class="xref" href="DotNext.Reflection.Reflector.html#DotNext_Reflection_Reflector_Unreflect__1_System_Reflection_FieldInfo_">Reflector.Unreflect&lt;V&gt;(FieldInfo)</a>
+  </div>
+  <div>
+      <a class="xref" href="DotNext.Reflection.Reflector.html#DotNext_Reflection_Reflector_Unreflect__2_System_Reflection_FieldInfo_">Reflector.Unreflect&lt;T, V&gt;(FieldInfo)</a>
+  </div>
+  <div>
+      <a class="xref" href="DotNext.Reflection.Reflector.html#DotNext_Reflection_Reflector_Unreflect_System_Reflection_FieldInfo_System_Reflection_BindingFlags_">Reflector.Unreflect(FieldInfo, BindingFlags)</a>
+  </div>
+</article>
+          </div>
+          
+          <div class="hidden-sm col-md-2" role="complementary">
+            <div class="sideaffix">
+              <div class="contribution">
+                <ul class="nav">
+                  <li>
+                    <a href="https://github.com/sakno/DotNext/new/gh-pages/apiSpec/new?filename=DotNext_Reflection_Field_1.md&amp;value=---%0Auid%3A%20DotNext.Reflection.Field%601%0Asummary%3A%20'*You%20can%20override%20summary%20for%20the%20API%20here%20using%20*MARKDOWN*%20syntax'%0A---%0A%0A*Please%20type%20below%20more%20information%20about%20this%20API%3A*%0A%0A" class="contribution-link">Improve this Doc</a>
+                  </li>
+                  <li>
+                    <a href="https://github.com/sakno/DotNext/blob/gh-pages/src/DotNext.Reflection/Reflection/Field.cs/#L378" class="contribution-link">View Source</a>
+                  </li>
+                </ul>
+              </div>
+              <nav class="bs-docs-sidebar hidden-print hidden-xs hidden-sm affix" id="affix">
+              <!-- <p><a class="back-to-top" href="#top">Back to top</a><p> -->
+              </nav>
+            </div>
+          </div>
+        </div>
+      </div>
+      
+      <footer>
+        <div class="grad-bottom"></div>
+        <div class="footer">
+          <div class="container">
+            <span class="pull-right">
+              <a href="#top">Back to top</a>
+            </span>
+            
+            <span>Generated by <strong>DocFX</strong></span>
+          </div>
+        </div>
+      </footer>
+    </div>
+    
+    <script type="text/javascript" src="../styles/docfx.vendor.js"></script>
+    <script type="text/javascript" src="../styles/docfx.js"></script>
+    <script type="text/javascript" src="../styles/main.js"></script>
+  </body>
+</html>