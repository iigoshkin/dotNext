--- conflicted
+++ resolved
@@ -1,15 +1,14 @@
-﻿<!DOCTYPE html>
-<!--[if IE]><![endif]-->
-<html>
+﻿<!DOCTYPE html>
+<!--[if IE]><![endif]-->
+<html>
   
   <head>
     <meta charset="utf-8">
     <meta http-equiv="X-UA-Compatible" content="IE=edge,chrome=1">
-    <title>Class DelegateHelpers
+    <title>Class DelegateHelpers
    | .NEXT </title>
     <meta name="viewport" content="width=device-width">
-    <meta name="title" content="Class DelegateHelpers
-<<<<<<< HEAD
+    <meta name="title" content="Class DelegateHelpers
    | .NEXT ">
     <meta name="generator" content="docfx 2.50.0.0">
     
@@ -23,2734 +22,2746 @@
     
     
     
-=======
-   | .NEXT ">
-    <meta name="generator" content="docfx 2.49.0.0">
-    
-    <link rel="shortcut icon" href="../fav.ico">
-    <link rel="stylesheet" href="../styles/docfx.vendor.css">
-    <link rel="stylesheet" href="../styles/docfx.css">
-    <link rel="stylesheet" href="../styles/main.css">
-    <link href="https://fonts.googleapis.com/css?family=Open+Sans" rel="stylesheet">
-    <meta property="docfx:navrel" content="../toc.html">
-    <meta property="docfx:tocrel" content="toc.html">
-    
-    
-    
->>>>>>> ceac8404
-  </head>  <body data-spy="scroll" data-target="#affix" data-offset="120">
-    <div id="wrapper">
-      <header>
-        
-        <nav id="autocollapse" class="navbar navbar-inverse ng-scope" role="navigation">
-          <div class="container">
-            <div class="navbar-header">
-              <button type="button" class="navbar-toggle" data-toggle="collapse" data-target="#navbar">
-                <span class="sr-only">Toggle navigation</span>
-                <span class="icon-bar"></span>
-                <span class="icon-bar"></span>
-                <span class="icon-bar"></span>
-              </button>
-              
-              <a class="navbar-brand" href="../index.html">
-                <img id="logo" class="svg" src="../doc_logo.png" alt="">
-              </a>
-            </div>
-            <div class="collapse navbar-collapse" id="navbar">
-              <form class="navbar-form navbar-right" role="search" id="search">
-                <div class="form-group">
-                  <input type="text" class="form-control" id="search-query" placeholder="Search" autocomplete="off">
-                </div>
-              </form>
-            </div>
-          </div>
-        </nav>
-        
-        <div class="subnav navbar navbar-default">
-          <div class="container hide-when-search" id="breadcrumb">
-            <ul class="breadcrumb">
-              <li></li>
-            </ul>
-          </div>
-        </div>
-      </header>
-      <div role="main" class="container body-content hide-when-search">
-        
-        <div class="sidenav hide-when-search">
-          <a class="btn toc-toggle collapse" data-toggle="collapse" href="#sidetoggle" aria-expanded="false" aria-controls="sidetoggle">Show / Hide Table of Contents</a>
-          <div class="sidetoggle collapse" id="sidetoggle">
-            <div id="sidetoc"></div>
-          </div>
-        </div>
-        <div class="article row grid-right">
-          <div class="col-md-10">
-            <article class="content wrap" id="_content" data-uid="DotNext.DelegateHelpers">
-  
-  
-  <h1 id="DotNext_DelegateHelpers" data-uid="DotNext.DelegateHelpers" class="text-break">Class DelegateHelpers
-  </h1>
+  </head>  <body data-spy="scroll" data-target="#affix" data-offset="120">
+    <div id="wrapper">
+      <header>
+        
+        <nav id="autocollapse" class="navbar navbar-inverse ng-scope" role="navigation">
+          <div class="container">
+            <div class="navbar-header">
+              <button type="button" class="navbar-toggle" data-toggle="collapse" data-target="#navbar">
+                <span class="sr-only">Toggle navigation</span>
+                <span class="icon-bar"></span>
+                <span class="icon-bar"></span>
+                <span class="icon-bar"></span>
+              </button>
+              
+              <a class="navbar-brand" href="../index.html">
+                <img id="logo" class="svg" src="../doc_logo.png" alt="">
+              </a>
+            </div>
+            <div class="collapse navbar-collapse" id="navbar">
+              <form class="navbar-form navbar-right" role="search" id="search">
+                <div class="form-group">
+                  <input type="text" class="form-control" id="search-query" placeholder="Search" autocomplete="off">
+                </div>
+              </form>
+            </div>
+          </div>
+        </nav>
+        
+        <div class="subnav navbar navbar-default">
+          <div class="container hide-when-search" id="breadcrumb">
+            <ul class="breadcrumb">
+              <li></li>
+            </ul>
+          </div>
+        </div>
+      </header>
+      <div role="main" class="container body-content hide-when-search">
+        
+        <div class="sidenav hide-when-search">
+          <a class="btn toc-toggle collapse" data-toggle="collapse" href="#sidetoggle" aria-expanded="false" aria-controls="sidetoggle">Show / Hide Table of Contents</a>
+          <div class="sidetoggle collapse" id="sidetoggle">
+            <div id="sidetoc"></div>
+          </div>
+        </div>
+        <div class="article row grid-right">
+          <div class="col-md-10">
+            <article class="content wrap" id="_content" data-uid="DotNext.DelegateHelpers">
+  
+  
+  <h1 id="DotNext_DelegateHelpers" data-uid="DotNext.DelegateHelpers" class="text-break">Class DelegateHelpers
+  </h1>
   <div class="markdown level0 summary"><p>Represents various extensions of delegates.</p>
-</div>
-  <div class="markdown level0 conceptual"></div>
-  <div class="inheritance">
-    <h5>Inheritance</h5>
-    <div class="level0"><a class="xref" href="https://docs.microsoft.com/dotnet/api/system.object">Object</a></div>
-    <div class="level1"><span class="xref">DelegateHelpers</span></div>
-  </div>
-  <div class="inheritedMembers">
-    <h5>Inherited Members</h5>
-    <div>
-      <a class="xref" href="https://docs.microsoft.com/dotnet/api/system.object.equals#System_Object_Equals_System_Object_">Object.Equals(Object)</a>
-    </div>
-    <div>
-      <a class="xref" href="https://docs.microsoft.com/dotnet/api/system.object.equals#System_Object_Equals_System_Object_System_Object_">Object.Equals(Object, Object)</a>
-    </div>
-    <div>
-      <a class="xref" href="https://docs.microsoft.com/dotnet/api/system.object.gethashcode#System_Object_GetHashCode">Object.GetHashCode()</a>
-    </div>
-    <div>
-      <a class="xref" href="https://docs.microsoft.com/dotnet/api/system.object.gettype#System_Object_GetType">Object.GetType()</a>
-    </div>
-    <div>
-      <a class="xref" href="https://docs.microsoft.com/dotnet/api/system.object.memberwiseclone#System_Object_MemberwiseClone">Object.MemberwiseClone()</a>
-    </div>
-    <div>
-      <a class="xref" href="https://docs.microsoft.com/dotnet/api/system.object.referenceequals#System_Object_ReferenceEquals_System_Object_System_Object_">Object.ReferenceEquals(Object, Object)</a>
-    </div>
-    <div>
-      <a class="xref" href="https://docs.microsoft.com/dotnet/api/system.object.tostring#System_Object_ToString">Object.ToString()</a>
-    </div>
-  </div>
-  <h6><strong>Namespace</strong>: <a class="xref" href="DotNext.html">DotNext</a></h6>
-  <h6><strong>Assembly</strong>: DotNext.dll</h6>
-  <h5 id="DotNext_DelegateHelpers_syntax">Syntax</h5>
-  <div class="codewrapper">
-    <pre><code class="lang-csharp hljs">public static class DelegateHelpers</code></pre>
-  </div>
-  <h3 id="methods">Methods
-  </h3>
-  <span class="small pull-right mobile-hide">
-    <span class="divider">|</span>
-    <a href="https://github.com/sakno/dotNext/new/gh-pages/apiSpec/new?filename=DotNext_DelegateHelpers_Bind__1_System_Action___0____0_.md&amp;value=---%0Auid%3A%20DotNext.DelegateHelpers.Bind%60%601(System.Action%7B%60%600%7D%2C%60%600)%0Asummary%3A%20'*You%20can%20override%20summary%20for%20the%20API%20here%20using%20*MARKDOWN*%20syntax'%0A---%0A%0A*Please%20type%20below%20more%20information%20about%20this%20API%3A*%0A%0A">Improve this Doc</a>
-  </span>
-  <span class="small pull-right mobile-hide">
-    <a href="https://github.com/sakno/dotNext/blob/gh-pages/src/DotNext/DelegateHelpers.cs/#L207">View Source</a>
-  </span>
-  <a id="DotNext_DelegateHelpers_Bind_" data-uid="DotNext.DelegateHelpers.Bind*"></a>
-  <h4 id="DotNext_DelegateHelpers_Bind__1_System_Action___0____0_" data-uid="DotNext.DelegateHelpers.Bind``1(System.Action{``0},``0)">Bind&lt;T&gt;(Action&lt;T&gt;, T)</h4>
+</div>
+  <div class="markdown level0 conceptual"></div>
+  <div class="inheritance">
+    <h5>Inheritance</h5>
+    <div class="level0"><a class="xref" href="https://docs.microsoft.com/dotnet/api/system.object">Object</a></div>
+    <div class="level1"><span class="xref">DelegateHelpers</span></div>
+  </div>
+  <div class="inheritedMembers">
+    <h5>Inherited Members</h5>
+    <div>
+      <a class="xref" href="https://docs.microsoft.com/dotnet/api/system.object.equals#System_Object_Equals_System_Object_">Object.Equals(Object)</a>
+    </div>
+    <div>
+      <a class="xref" href="https://docs.microsoft.com/dotnet/api/system.object.equals#System_Object_Equals_System_Object_System_Object_">Object.Equals(Object, Object)</a>
+    </div>
+    <div>
+      <a class="xref" href="https://docs.microsoft.com/dotnet/api/system.object.gethashcode#System_Object_GetHashCode">Object.GetHashCode()</a>
+    </div>
+    <div>
+      <a class="xref" href="https://docs.microsoft.com/dotnet/api/system.object.gettype#System_Object_GetType">Object.GetType()</a>
+    </div>
+    <div>
+      <a class="xref" href="https://docs.microsoft.com/dotnet/api/system.object.memberwiseclone#System_Object_MemberwiseClone">Object.MemberwiseClone()</a>
+    </div>
+    <div>
+      <a class="xref" href="https://docs.microsoft.com/dotnet/api/system.object.referenceequals#System_Object_ReferenceEquals_System_Object_System_Object_">Object.ReferenceEquals(Object, Object)</a>
+    </div>
+    <div>
+      <a class="xref" href="https://docs.microsoft.com/dotnet/api/system.object.tostring#System_Object_ToString">Object.ToString()</a>
+    </div>
+  </div>
+  <h6><strong>Namespace</strong>: <a class="xref" href="DotNext.html">DotNext</a></h6>
+  <h6><strong>Assembly</strong>: DotNext.dll</h6>
+  <h5 id="DotNext_DelegateHelpers_syntax">Syntax</h5>
+  <div class="codewrapper">
+    <pre><code class="lang-csharp hljs">public static class DelegateHelpers</code></pre>
+  </div>
+  <h3 id="methods">Methods
+  </h3>
+  <span class="small pull-right mobile-hide">
+    <span class="divider">|</span>
+    <a href="https://github.com/sakno/DotNext/new/gh-pages/apiSpec/new?filename=DotNext_DelegateHelpers_Bind__1_System_Action___0____0_.md&amp;value=---%0Auid%3A%20DotNext.DelegateHelpers.Bind%60%601(System.Action%7B%60%600%7D%2C%60%600)%0Asummary%3A%20'*You%20can%20override%20summary%20for%20the%20API%20here%20using%20*MARKDOWN*%20syntax'%0A---%0A%0A*Please%20type%20below%20more%20information%20about%20this%20API%3A*%0A%0A">Improve this Doc</a>
+  </span>
+  <span class="small pull-right mobile-hide">
+    <a href="https://github.com/sakno/DotNext/blob/gh-pages/src/DotNext/DelegateHelpers.cs/#L207">View Source</a>
+  </span>
+  <a id="DotNext_DelegateHelpers_Bind_" data-uid="DotNext.DelegateHelpers.Bind*"></a>
+  <h4 id="DotNext_DelegateHelpers_Bind__1_System_Action___0____0_" data-uid="DotNext.DelegateHelpers.Bind``1(System.Action{``0},``0)">Bind&lt;T&gt;(Action&lt;T&gt;, T)</h4>
   <div class="markdown level1 summary"><p>Produces delegate which first parameter is implicitly bound to the given object.</p>
-</div>
-  <div class="markdown level1 conceptual"></div>
-  <h5 class="decalaration">Declaration</h5>
-  <div class="codewrapper">
+</div>
+  <div class="markdown level1 conceptual"></div>
+  <h5 class="decalaration">Declaration</h5>
+  <div class="codewrapper">
     <pre><code class="lang-csharp hljs">public static Action Bind&lt;T&gt;(this Action&lt;T&gt; action, T obj)
-    where T : class</code></pre>
-  </div>
-  <h5 class="parameters">Parameters</h5>
-  <table class="table table-bordered table-striped table-condensed">
-    <thead>
-      <tr>
-        <th>Type</th>
-        <th>Name</th>
-        <th>Description</th>
-      </tr>
-    </thead>
-    <tbody>
-      <tr>
-        <td><a class="xref" href="https://docs.microsoft.com/dotnet/api/system.action-1">Action</a>&lt;T&gt;</td>
-        <td><span class="parametername">action</span></td>
+
+    where T : class</code></pre>
+  </div>
+  <h5 class="parameters">Parameters</h5>
+  <table class="table table-bordered table-striped table-condensed">
+    <thead>
+      <tr>
+        <th>Type</th>
+        <th>Name</th>
+        <th>Description</th>
+      </tr>
+    </thead>
+    <tbody>
+      <tr>
+        <td><a class="xref" href="https://docs.microsoft.com/dotnet/api/system.action-1">Action</a>&lt;T&gt;</td>
+        <td><span class="parametername">action</span></td>
         <td><p>The action to bind.</p>
-</td>
-      </tr>
-      <tr>
-        <td><span class="xref">T</span></td>
-        <td><span class="parametername">obj</span></td>
+</td>
+      </tr>
+      <tr>
+        <td><span class="xref">T</span></td>
+        <td><span class="parametername">obj</span></td>
         <td><p>The object to be passed implicitly as the first argument into the method represented by this pointer. Cannot be <span class="xref">null</span>.</p>
-</td>
-      </tr>
-    </tbody>
-  </table>
-  <h5 class="returns">Returns</h5>
-  <table class="table table-bordered table-striped table-condensed">
-    <thead>
-      <tr>
-        <th>Type</th>
-        <th>Description</th>
-      </tr>
-    </thead>
-    <tbody>
-      <tr>
-        <td><a class="xref" href="https://docs.microsoft.com/dotnet/api/system.action">Action</a></td>
+</td>
+      </tr>
+    </tbody>
+  </table>
+  <h5 class="returns">Returns</h5>
+  <table class="table table-bordered table-striped table-condensed">
+    <thead>
+      <tr>
+        <th>Type</th>
+        <th>Description</th>
+      </tr>
+    </thead>
+    <tbody>
+      <tr>
+        <td><a class="xref" href="https://docs.microsoft.com/dotnet/api/system.action">Action</a></td>
         <td><p>The delegate targeting the specified object.</p>
-</td>
-      </tr>
-    </tbody>
-  </table>
-  <h5 class="typeParameters">Type Parameters</h5>
-  <table class="table table-bordered table-striped table-condensed">
-    <thead>
-      <tr>
-        <th>Name</th>
-        <th>Description</th>
-      </tr>
-    </thead>
-    <tbody>
-      <tr>
-        <td><span class="parametername">T</span></td>
+</td>
+      </tr>
+    </tbody>
+  </table>
+  <h5 class="typeParameters">Type Parameters</h5>
+  <table class="table table-bordered table-striped table-condensed">
+    <thead>
+      <tr>
+        <th>Name</th>
+        <th>Description</th>
+      </tr>
+    </thead>
+    <tbody>
+      <tr>
+        <td><span class="parametername">T</span></td>
         <td><p>The type of the first parameter to bind.</p>
-</td>
-      </tr>
-    </tbody>
-  </table>
-  <h5 class="exceptions">Exceptions</h5>
-  <table class="table table-bordered table-striped table-condensed">
-    <thead>
-      <tr>
-        <th>Type</th>
-        <th>Condition</th>
-      </tr>
-    </thead>
-    <tbody>
-      <tr>
-        <td><a class="xref" href="https://docs.microsoft.com/dotnet/api/system.argumentnullexception">ArgumentNullException</a></td>
+</td>
+      </tr>
+    </tbody>
+  </table>
+  <h5 class="exceptions">Exceptions</h5>
+  <table class="table table-bordered table-striped table-condensed">
+    <thead>
+      <tr>
+        <th>Type</th>
+        <th>Condition</th>
+      </tr>
+    </thead>
+    <tbody>
+      <tr>
+        <td><a class="xref" href="https://docs.microsoft.com/dotnet/api/system.argumentnullexception">ArgumentNullException</a></td>
         <td><p><code data-dev-comment-type="paramref" class="paramref">obj</code> is <span class="xref">null</span>.</p>
-</td>
-      </tr>
-    </tbody>
-  </table>
-  <span class="small pull-right mobile-hide">
-    <span class="divider">|</span>
-    <a href="https://github.com/sakno/dotNext/new/gh-pages/apiSpec/new?filename=DotNext_DelegateHelpers_Bind__2_System_Action___0___1____0_.md&amp;value=---%0Auid%3A%20DotNext.DelegateHelpers.Bind%60%602(System.Action%7B%60%600%2C%60%601%7D%2C%60%600)%0Asummary%3A%20'*You%20can%20override%20summary%20for%20the%20API%20here%20using%20*MARKDOWN*%20syntax'%0A---%0A%0A*Please%20type%20below%20more%20information%20about%20this%20API%3A*%0A%0A">Improve this Doc</a>
-  </span>
-  <span class="small pull-right mobile-hide">
-    <a href="https://github.com/sakno/dotNext/blob/gh-pages/src/DotNext/DelegateHelpers.cs/#L266">View Source</a>
-  </span>
-  <a id="DotNext_DelegateHelpers_Bind_" data-uid="DotNext.DelegateHelpers.Bind*"></a>
-  <h4 id="DotNext_DelegateHelpers_Bind__2_System_Action___0___1____0_" data-uid="DotNext.DelegateHelpers.Bind``2(System.Action{``0,``1},``0)">Bind&lt;T1, T2&gt;(Action&lt;T1, T2&gt;, T1)</h4>
+</td>
+      </tr>
+    </tbody>
+  </table>
+  <span class="small pull-right mobile-hide">
+    <span class="divider">|</span>
+    <a href="https://github.com/sakno/DotNext/new/gh-pages/apiSpec/new?filename=DotNext_DelegateHelpers_Bind__2_System_Action___0___1____0_.md&amp;value=---%0Auid%3A%20DotNext.DelegateHelpers.Bind%60%602(System.Action%7B%60%600%2C%60%601%7D%2C%60%600)%0Asummary%3A%20'*You%20can%20override%20summary%20for%20the%20API%20here%20using%20*MARKDOWN*%20syntax'%0A---%0A%0A*Please%20type%20below%20more%20information%20about%20this%20API%3A*%0A%0A">Improve this Doc</a>
+  </span>
+  <span class="small pull-right mobile-hide">
+    <a href="https://github.com/sakno/DotNext/blob/gh-pages/src/DotNext/DelegateHelpers.cs/#L266">View Source</a>
+  </span>
+  <a id="DotNext_DelegateHelpers_Bind_" data-uid="DotNext.DelegateHelpers.Bind*"></a>
+  <h4 id="DotNext_DelegateHelpers_Bind__2_System_Action___0___1____0_" data-uid="DotNext.DelegateHelpers.Bind``2(System.Action{``0,``1},``0)">Bind&lt;T1, T2&gt;(Action&lt;T1, T2&gt;, T1)</h4>
   <div class="markdown level1 summary"><p>Produces delegate which first parameter is implicitly bound to the given object.</p>
-</div>
-  <div class="markdown level1 conceptual"></div>
-  <h5 class="decalaration">Declaration</h5>
-  <div class="codewrapper">
+</div>
+  <div class="markdown level1 conceptual"></div>
+  <h5 class="decalaration">Declaration</h5>
+  <div class="codewrapper">
     <pre><code class="lang-csharp hljs">public static Action&lt;T2&gt; Bind&lt;T1, T2&gt;(this Action&lt;T1, T2&gt; action, T1 obj)
-    where T1 : class</code></pre>
-  </div>
-  <h5 class="parameters">Parameters</h5>
-  <table class="table table-bordered table-striped table-condensed">
-    <thead>
-      <tr>
-        <th>Type</th>
-        <th>Name</th>
-        <th>Description</th>
-      </tr>
-    </thead>
-    <tbody>
-      <tr>
-        <td><a class="xref" href="https://docs.microsoft.com/dotnet/api/system.action-2">Action</a>&lt;T1, T2&gt;</td>
-        <td><span class="parametername">action</span></td>
+
+    where T1 : class</code></pre>
+  </div>
+  <h5 class="parameters">Parameters</h5>
+  <table class="table table-bordered table-striped table-condensed">
+    <thead>
+      <tr>
+        <th>Type</th>
+        <th>Name</th>
+        <th>Description</th>
+      </tr>
+    </thead>
+    <tbody>
+      <tr>
+        <td><a class="xref" href="https://docs.microsoft.com/dotnet/api/system.action-2">Action</a>&lt;T1, T2&gt;</td>
+        <td><span class="parametername">action</span></td>
         <td><p>The action to bind.</p>
-</td>
-      </tr>
-      <tr>
-        <td><span class="xref">T1</span></td>
-        <td><span class="parametername">obj</span></td>
+</td>
+      </tr>
+      <tr>
+        <td><span class="xref">T1</span></td>
+        <td><span class="parametername">obj</span></td>
         <td><p>The object to be passed implicitly as the first argument into the method represented by this pointer. Cannot be <span class="xref">null</span>.</p>
-</td>
-      </tr>
-    </tbody>
-  </table>
-  <h5 class="returns">Returns</h5>
-  <table class="table table-bordered table-striped table-condensed">
-    <thead>
-      <tr>
-        <th>Type</th>
-        <th>Description</th>
-      </tr>
-    </thead>
-    <tbody>
-      <tr>
-        <td><a class="xref" href="https://docs.microsoft.com/dotnet/api/system.action-1">Action</a>&lt;T2&gt;</td>
+</td>
+      </tr>
+    </tbody>
+  </table>
+  <h5 class="returns">Returns</h5>
+  <table class="table table-bordered table-striped table-condensed">
+    <thead>
+      <tr>
+        <th>Type</th>
+        <th>Description</th>
+      </tr>
+    </thead>
+    <tbody>
+      <tr>
+        <td><a class="xref" href="https://docs.microsoft.com/dotnet/api/system.action-1">Action</a>&lt;T2&gt;</td>
         <td><p>The delegate targeting the specified object.</p>
-</td>
-      </tr>
-    </tbody>
-  </table>
-  <h5 class="typeParameters">Type Parameters</h5>
-  <table class="table table-bordered table-striped table-condensed">
-    <thead>
-      <tr>
-        <th>Name</th>
-        <th>Description</th>
-      </tr>
-    </thead>
-    <tbody>
-      <tr>
-        <td><span class="parametername">T1</span></td>
+</td>
+      </tr>
+    </tbody>
+  </table>
+  <h5 class="typeParameters">Type Parameters</h5>
+  <table class="table table-bordered table-striped table-condensed">
+    <thead>
+      <tr>
+        <th>Name</th>
+        <th>Description</th>
+      </tr>
+    </thead>
+    <tbody>
+      <tr>
+        <td><span class="parametername">T1</span></td>
         <td><p>The type of the first parameter to bind.</p>
-</td>
-      </tr>
-      <tr>
-        <td><span class="parametername">T2</span></td>
+</td>
+      </tr>
+      <tr>
+        <td><span class="parametername">T2</span></td>
         <td><p>The type of the second parameter.</p>
-</td>
-      </tr>
-    </tbody>
-  </table>
-  <h5 class="exceptions">Exceptions</h5>
-  <table class="table table-bordered table-striped table-condensed">
-    <thead>
-      <tr>
-        <th>Type</th>
-        <th>Condition</th>
-      </tr>
-    </thead>
-    <tbody>
-      <tr>
-        <td><a class="xref" href="https://docs.microsoft.com/dotnet/api/system.argumentnullexception">ArgumentNullException</a></td>
+</td>
+      </tr>
+    </tbody>
+  </table>
+  <h5 class="exceptions">Exceptions</h5>
+  <table class="table table-bordered table-striped table-condensed">
+    <thead>
+      <tr>
+        <th>Type</th>
+        <th>Condition</th>
+      </tr>
+    </thead>
+    <tbody>
+      <tr>
+        <td><a class="xref" href="https://docs.microsoft.com/dotnet/api/system.argumentnullexception">ArgumentNullException</a></td>
         <td><p><code data-dev-comment-type="paramref" class="paramref">obj</code> is <span class="xref">null</span>.</p>
-</td>
-      </tr>
-    </tbody>
-  </table>
-  <span class="small pull-right mobile-hide">
-    <span class="divider">|</span>
-    <a href="https://github.com/sakno/dotNext/new/gh-pages/apiSpec/new?filename=DotNext_DelegateHelpers_Bind__2_System_Func___0___1____0_.md&amp;value=---%0Auid%3A%20DotNext.DelegateHelpers.Bind%60%602(System.Func%7B%60%600%2C%60%601%7D%2C%60%600)%0Asummary%3A%20'*You%20can%20override%20summary%20for%20the%20API%20here%20using%20*MARKDOWN*%20syntax'%0A---%0A%0A*Please%20type%20below%20more%20information%20about%20this%20API%3A*%0A%0A">Improve this Doc</a>
-  </span>
-  <span class="small pull-right mobile-hide">
-    <a href="https://github.com/sakno/dotNext/blob/gh-pages/src/DotNext/DelegateHelpers.cs/#L227">View Source</a>
-  </span>
-  <a id="DotNext_DelegateHelpers_Bind_" data-uid="DotNext.DelegateHelpers.Bind*"></a>
-  <h4 id="DotNext_DelegateHelpers_Bind__2_System_Func___0___1____0_" data-uid="DotNext.DelegateHelpers.Bind``2(System.Func{``0,``1},``0)">Bind&lt;T, R&gt;(Func&lt;T, R&gt;, T)</h4>
+</td>
+      </tr>
+    </tbody>
+  </table>
+  <span class="small pull-right mobile-hide">
+    <span class="divider">|</span>
+    <a href="https://github.com/sakno/DotNext/new/gh-pages/apiSpec/new?filename=DotNext_DelegateHelpers_Bind__2_System_Func___0___1____0_.md&amp;value=---%0Auid%3A%20DotNext.DelegateHelpers.Bind%60%602(System.Func%7B%60%600%2C%60%601%7D%2C%60%600)%0Asummary%3A%20'*You%20can%20override%20summary%20for%20the%20API%20here%20using%20*MARKDOWN*%20syntax'%0A---%0A%0A*Please%20type%20below%20more%20information%20about%20this%20API%3A*%0A%0A">Improve this Doc</a>
+  </span>
+  <span class="small pull-right mobile-hide">
+    <a href="https://github.com/sakno/DotNext/blob/gh-pages/src/DotNext/DelegateHelpers.cs/#L227">View Source</a>
+  </span>
+  <a id="DotNext_DelegateHelpers_Bind_" data-uid="DotNext.DelegateHelpers.Bind*"></a>
+  <h4 id="DotNext_DelegateHelpers_Bind__2_System_Func___0___1____0_" data-uid="DotNext.DelegateHelpers.Bind``2(System.Func{``0,``1},``0)">Bind&lt;T, R&gt;(Func&lt;T, R&gt;, T)</h4>
   <div class="markdown level1 summary"><p>Produces delegate which first parameter is implicitly bound to the given object.</p>
-</div>
-  <div class="markdown level1 conceptual"></div>
-  <h5 class="decalaration">Declaration</h5>
-  <div class="codewrapper">
+</div>
+  <div class="markdown level1 conceptual"></div>
+  <h5 class="decalaration">Declaration</h5>
+  <div class="codewrapper">
     <pre><code class="lang-csharp hljs">public static Func&lt;R&gt; Bind&lt;T, R&gt;(this Func&lt;T, R&gt; func, T obj)
-    where T : class</code></pre>
-  </div>
-  <h5 class="parameters">Parameters</h5>
-  <table class="table table-bordered table-striped table-condensed">
-    <thead>
-      <tr>
-        <th>Type</th>
-        <th>Name</th>
-        <th>Description</th>
-      </tr>
-    </thead>
-    <tbody>
-      <tr>
-        <td><a class="xref" href="https://docs.microsoft.com/dotnet/api/system.func-2">Func</a>&lt;T, R&gt;</td>
-        <td><span class="parametername">func</span></td>
+
+    where T : class</code></pre>
+  </div>
+  <h5 class="parameters">Parameters</h5>
+  <table class="table table-bordered table-striped table-condensed">
+    <thead>
+      <tr>
+        <th>Type</th>
+        <th>Name</th>
+        <th>Description</th>
+      </tr>
+    </thead>
+    <tbody>
+      <tr>
+        <td><a class="xref" href="https://docs.microsoft.com/dotnet/api/system.func-2">Func</a>&lt;T, R&gt;</td>
+        <td><span class="parametername">func</span></td>
         <td><p>The action to bind.</p>
-</td>
-      </tr>
-      <tr>
-        <td><span class="xref">T</span></td>
-        <td><span class="parametername">obj</span></td>
+</td>
+      </tr>
+      <tr>
+        <td><span class="xref">T</span></td>
+        <td><span class="parametername">obj</span></td>
         <td><p>The object to be passed implicitly as the first argument into the method represented by this pointer. Cannot be <span class="xref">null</span>.</p>
-</td>
-      </tr>
-    </tbody>
-  </table>
-  <h5 class="returns">Returns</h5>
-  <table class="table table-bordered table-striped table-condensed">
-    <thead>
-      <tr>
-        <th>Type</th>
-        <th>Description</th>
-      </tr>
-    </thead>
-    <tbody>
-      <tr>
-        <td><a class="xref" href="https://docs.microsoft.com/dotnet/api/system.func-1">Func</a>&lt;R&gt;</td>
+</td>
+      </tr>
+    </tbody>
+  </table>
+  <h5 class="returns">Returns</h5>
+  <table class="table table-bordered table-striped table-condensed">
+    <thead>
+      <tr>
+        <th>Type</th>
+        <th>Description</th>
+      </tr>
+    </thead>
+    <tbody>
+      <tr>
+        <td><a class="xref" href="https://docs.microsoft.com/dotnet/api/system.func-1">Func</a>&lt;R&gt;</td>
         <td><p>The delegate targeting the specified object.</p>
-</td>
-      </tr>
-    </tbody>
-  </table>
-  <h5 class="typeParameters">Type Parameters</h5>
-  <table class="table table-bordered table-striped table-condensed">
-    <thead>
-      <tr>
-        <th>Name</th>
-        <th>Description</th>
-      </tr>
-    </thead>
-    <tbody>
-      <tr>
-        <td><span class="parametername">T</span></td>
+</td>
+      </tr>
+    </tbody>
+  </table>
+  <h5 class="typeParameters">Type Parameters</h5>
+  <table class="table table-bordered table-striped table-condensed">
+    <thead>
+      <tr>
+        <th>Name</th>
+        <th>Description</th>
+      </tr>
+    </thead>
+    <tbody>
+      <tr>
+        <td><span class="parametername">T</span></td>
         <td><p>The type of the first parameter to bind.</p>
-</td>
-      </tr>
-      <tr>
-        <td><span class="parametername">R</span></td>
+</td>
+      </tr>
+      <tr>
+        <td><span class="parametername">R</span></td>
         <td><p>The type of the return value of the method that the delegate encapsulates.</p>
-</td>
-      </tr>
-    </tbody>
-  </table>
-  <h5 class="exceptions">Exceptions</h5>
-  <table class="table table-bordered table-striped table-condensed">
-    <thead>
-      <tr>
-        <th>Type</th>
-        <th>Condition</th>
-      </tr>
-    </thead>
-    <tbody>
-      <tr>
-        <td><a class="xref" href="https://docs.microsoft.com/dotnet/api/system.argumentnullexception">ArgumentNullException</a></td>
+</td>
+      </tr>
+    </tbody>
+  </table>
+  <h5 class="exceptions">Exceptions</h5>
+  <table class="table table-bordered table-striped table-condensed">
+    <thead>
+      <tr>
+        <th>Type</th>
+        <th>Condition</th>
+      </tr>
+    </thead>
+    <tbody>
+      <tr>
+        <td><a class="xref" href="https://docs.microsoft.com/dotnet/api/system.argumentnullexception">ArgumentNullException</a></td>
         <td><p><code data-dev-comment-type="paramref" class="paramref">obj</code> is <span class="xref">null</span>.</p>
-</td>
-      </tr>
-    </tbody>
-  </table>
-  <span class="small pull-right mobile-hide">
-    <span class="divider">|</span>
-    <a href="https://github.com/sakno/dotNext/new/gh-pages/apiSpec/new?filename=DotNext_DelegateHelpers_Bind__3_System_Action___0___1___2____0_.md&amp;value=---%0Auid%3A%20DotNext.DelegateHelpers.Bind%60%603(System.Action%7B%60%600%2C%60%601%2C%60%602%7D%2C%60%600)%0Asummary%3A%20'*You%20can%20override%20summary%20for%20the%20API%20here%20using%20*MARKDOWN*%20syntax'%0A---%0A%0A*Please%20type%20below%20more%20information%20about%20this%20API%3A*%0A%0A">Improve this Doc</a>
-  </span>
-  <span class="small pull-right mobile-hide">
-    <a href="https://github.com/sakno/dotNext/blob/gh-pages/src/DotNext/DelegateHelpers.cs/#L307">View Source</a>
-  </span>
-  <a id="DotNext_DelegateHelpers_Bind_" data-uid="DotNext.DelegateHelpers.Bind*"></a>
-  <h4 id="DotNext_DelegateHelpers_Bind__3_System_Action___0___1___2____0_" data-uid="DotNext.DelegateHelpers.Bind``3(System.Action{``0,``1,``2},``0)">Bind&lt;T1, T2, T3&gt;(Action&lt;T1, T2, T3&gt;, T1)</h4>
+</td>
+      </tr>
+    </tbody>
+  </table>
+  <span class="small pull-right mobile-hide">
+    <span class="divider">|</span>
+    <a href="https://github.com/sakno/DotNext/new/gh-pages/apiSpec/new?filename=DotNext_DelegateHelpers_Bind__3_System_Action___0___1___2____0_.md&amp;value=---%0Auid%3A%20DotNext.DelegateHelpers.Bind%60%603(System.Action%7B%60%600%2C%60%601%2C%60%602%7D%2C%60%600)%0Asummary%3A%20'*You%20can%20override%20summary%20for%20the%20API%20here%20using%20*MARKDOWN*%20syntax'%0A---%0A%0A*Please%20type%20below%20more%20information%20about%20this%20API%3A*%0A%0A">Improve this Doc</a>
+  </span>
+  <span class="small pull-right mobile-hide">
+    <a href="https://github.com/sakno/DotNext/blob/gh-pages/src/DotNext/DelegateHelpers.cs/#L307">View Source</a>
+  </span>
+  <a id="DotNext_DelegateHelpers_Bind_" data-uid="DotNext.DelegateHelpers.Bind*"></a>
+  <h4 id="DotNext_DelegateHelpers_Bind__3_System_Action___0___1___2____0_" data-uid="DotNext.DelegateHelpers.Bind``3(System.Action{``0,``1,``2},``0)">Bind&lt;T1, T2, T3&gt;(Action&lt;T1, T2, T3&gt;, T1)</h4>
   <div class="markdown level1 summary"><p>Produces delegate which first parameter is implicitly bound to the given object.</p>
-</div>
-  <div class="markdown level1 conceptual"></div>
-  <h5 class="decalaration">Declaration</h5>
-  <div class="codewrapper">
+</div>
+  <div class="markdown level1 conceptual"></div>
+  <h5 class="decalaration">Declaration</h5>
+  <div class="codewrapper">
     <pre><code class="lang-csharp hljs">public static Action&lt;T2, T3&gt; Bind&lt;T1, T2, T3&gt;(this Action&lt;T1, T2, T3&gt; action, T1 obj)
-    where T1 : class</code></pre>
-  </div>
-  <h5 class="parameters">Parameters</h5>
-  <table class="table table-bordered table-striped table-condensed">
-    <thead>
-      <tr>
-        <th>Type</th>
-        <th>Name</th>
-        <th>Description</th>
-      </tr>
-    </thead>
-    <tbody>
-      <tr>
-        <td><a class="xref" href="https://docs.microsoft.com/dotnet/api/system.action-3">Action</a>&lt;T1, T2, T3&gt;</td>
-        <td><span class="parametername">action</span></td>
+
+    where T1 : class</code></pre>
+  </div>
+  <h5 class="parameters">Parameters</h5>
+  <table class="table table-bordered table-striped table-condensed">
+    <thead>
+      <tr>
+        <th>Type</th>
+        <th>Name</th>
+        <th>Description</th>
+      </tr>
+    </thead>
+    <tbody>
+      <tr>
+        <td><a class="xref" href="https://docs.microsoft.com/dotnet/api/system.action-3">Action</a>&lt;T1, T2, T3&gt;</td>
+        <td><span class="parametername">action</span></td>
         <td><p>The action to bind.</p>
-</td>
-      </tr>
-      <tr>
-        <td><span class="xref">T1</span></td>
-        <td><span class="parametername">obj</span></td>
+</td>
+      </tr>
+      <tr>
+        <td><span class="xref">T1</span></td>
+        <td><span class="parametername">obj</span></td>
         <td><p>The object to be passed implicitly as the first argument into the method represented by this pointer. Cannot be <span class="xref">null</span>.</p>
-</td>
-      </tr>
-    </tbody>
-  </table>
-  <h5 class="returns">Returns</h5>
-  <table class="table table-bordered table-striped table-condensed">
-    <thead>
-      <tr>
-        <th>Type</th>
-        <th>Description</th>
-      </tr>
-    </thead>
-    <tbody>
-      <tr>
-        <td><a class="xref" href="https://docs.microsoft.com/dotnet/api/system.action-2">Action</a>&lt;T2, T3&gt;</td>
+</td>
+      </tr>
+    </tbody>
+  </table>
+  <h5 class="returns">Returns</h5>
+  <table class="table table-bordered table-striped table-condensed">
+    <thead>
+      <tr>
+        <th>Type</th>
+        <th>Description</th>
+      </tr>
+    </thead>
+    <tbody>
+      <tr>
+        <td><a class="xref" href="https://docs.microsoft.com/dotnet/api/system.action-2">Action</a>&lt;T2, T3&gt;</td>
         <td><p>The delegate targeting the specified object.</p>
-</td>
-      </tr>
-    </tbody>
-  </table>
-  <h5 class="typeParameters">Type Parameters</h5>
-  <table class="table table-bordered table-striped table-condensed">
-    <thead>
-      <tr>
-        <th>Name</th>
-        <th>Description</th>
-      </tr>
-    </thead>
-    <tbody>
-      <tr>
-        <td><span class="parametername">T1</span></td>
+</td>
+      </tr>
+    </tbody>
+  </table>
+  <h5 class="typeParameters">Type Parameters</h5>
+  <table class="table table-bordered table-striped table-condensed">
+    <thead>
+      <tr>
+        <th>Name</th>
+        <th>Description</th>
+      </tr>
+    </thead>
+    <tbody>
+      <tr>
+        <td><span class="parametername">T1</span></td>
         <td><p>The type of the first parameter to bind.</p>
-</td>
-      </tr>
-      <tr>
-        <td><span class="parametername">T2</span></td>
+</td>
+      </tr>
+      <tr>
+        <td><span class="parametername">T2</span></td>
         <td><p>The type of the second parameter.</p>
-</td>
-      </tr>
-      <tr>
-        <td><span class="parametername">T3</span></td>
+</td>
+      </tr>
+      <tr>
+        <td><span class="parametername">T3</span></td>
         <td><p>The type of the third parameter.</p>
-</td>
-      </tr>
-    </tbody>
-  </table>
-  <h5 class="exceptions">Exceptions</h5>
-  <table class="table table-bordered table-striped table-condensed">
-    <thead>
-      <tr>
-        <th>Type</th>
-        <th>Condition</th>
-      </tr>
-    </thead>
-    <tbody>
-      <tr>
-        <td><a class="xref" href="https://docs.microsoft.com/dotnet/api/system.argumentnullexception">ArgumentNullException</a></td>
+</td>
+      </tr>
+    </tbody>
+  </table>
+  <h5 class="exceptions">Exceptions</h5>
+  <table class="table table-bordered table-striped table-condensed">
+    <thead>
+      <tr>
+        <th>Type</th>
+        <th>Condition</th>
+      </tr>
+    </thead>
+    <tbody>
+      <tr>
+        <td><a class="xref" href="https://docs.microsoft.com/dotnet/api/system.argumentnullexception">ArgumentNullException</a></td>
         <td><p><code data-dev-comment-type="paramref" class="paramref">obj</code> is <span class="xref">null</span>.</p>
-</td>
-      </tr>
-    </tbody>
-  </table>
-  <span class="small pull-right mobile-hide">
-    <span class="divider">|</span>
-    <a href="https://github.com/sakno/dotNext/new/gh-pages/apiSpec/new?filename=DotNext_DelegateHelpers_Bind__3_System_Func___0___1___2____0_.md&amp;value=---%0Auid%3A%20DotNext.DelegateHelpers.Bind%60%603(System.Func%7B%60%600%2C%60%601%2C%60%602%7D%2C%60%600)%0Asummary%3A%20'*You%20can%20override%20summary%20for%20the%20API%20here%20using%20*MARKDOWN*%20syntax'%0A---%0A%0A*Please%20type%20below%20more%20information%20about%20this%20API%3A*%0A%0A">Improve this Doc</a>
-  </span>
-  <span class="small pull-right mobile-hide">
-    <a href="https://github.com/sakno/dotNext/blob/gh-pages/src/DotNext/DelegateHelpers.cs/#L247">View Source</a>
-  </span>
-  <a id="DotNext_DelegateHelpers_Bind_" data-uid="DotNext.DelegateHelpers.Bind*"></a>
-  <h4 id="DotNext_DelegateHelpers_Bind__3_System_Func___0___1___2____0_" data-uid="DotNext.DelegateHelpers.Bind``3(System.Func{``0,``1,``2},``0)">Bind&lt;T1, T2, R&gt;(Func&lt;T1, T2, R&gt;, T1)</h4>
+</td>
+      </tr>
+    </tbody>
+  </table>
+  <span class="small pull-right mobile-hide">
+    <span class="divider">|</span>
+    <a href="https://github.com/sakno/DotNext/new/gh-pages/apiSpec/new?filename=DotNext_DelegateHelpers_Bind__3_System_Func___0___1___2____0_.md&amp;value=---%0Auid%3A%20DotNext.DelegateHelpers.Bind%60%603(System.Func%7B%60%600%2C%60%601%2C%60%602%7D%2C%60%600)%0Asummary%3A%20'*You%20can%20override%20summary%20for%20the%20API%20here%20using%20*MARKDOWN*%20syntax'%0A---%0A%0A*Please%20type%20below%20more%20information%20about%20this%20API%3A*%0A%0A">Improve this Doc</a>
+  </span>
+  <span class="small pull-right mobile-hide">
+    <a href="https://github.com/sakno/DotNext/blob/gh-pages/src/DotNext/DelegateHelpers.cs/#L247">View Source</a>
+  </span>
+  <a id="DotNext_DelegateHelpers_Bind_" data-uid="DotNext.DelegateHelpers.Bind*"></a>
+  <h4 id="DotNext_DelegateHelpers_Bind__3_System_Func___0___1___2____0_" data-uid="DotNext.DelegateHelpers.Bind``3(System.Func{``0,``1,``2},``0)">Bind&lt;T1, T2, R&gt;(Func&lt;T1, T2, R&gt;, T1)</h4>
   <div class="markdown level1 summary"><p>Produces delegate which first parameter is implicitly bound to the given object.</p>
-</div>
-  <div class="markdown level1 conceptual"></div>
-  <h5 class="decalaration">Declaration</h5>
-  <div class="codewrapper">
+</div>
+  <div class="markdown level1 conceptual"></div>
+  <h5 class="decalaration">Declaration</h5>
+  <div class="codewrapper">
     <pre><code class="lang-csharp hljs">public static Func&lt;T2, R&gt; Bind&lt;T1, T2, R&gt;(this Func&lt;T1, T2, R&gt; func, T1 obj)
-    where T1 : class</code></pre>
-  </div>
-  <h5 class="parameters">Parameters</h5>
-  <table class="table table-bordered table-striped table-condensed">
-    <thead>
-      <tr>
-        <th>Type</th>
-        <th>Name</th>
-        <th>Description</th>
-      </tr>
-    </thead>
-    <tbody>
-      <tr>
-        <td><a class="xref" href="https://docs.microsoft.com/dotnet/api/system.func-3">Func</a>&lt;T1, T2, R&gt;</td>
-        <td><span class="parametername">func</span></td>
+
+    where T1 : class</code></pre>
+  </div>
+  <h5 class="parameters">Parameters</h5>
+  <table class="table table-bordered table-striped table-condensed">
+    <thead>
+      <tr>
+        <th>Type</th>
+        <th>Name</th>
+        <th>Description</th>
+      </tr>
+    </thead>
+    <tbody>
+      <tr>
+        <td><a class="xref" href="https://docs.microsoft.com/dotnet/api/system.func-3">Func</a>&lt;T1, T2, R&gt;</td>
+        <td><span class="parametername">func</span></td>
         <td><p>The action to bind.</p>
-</td>
-      </tr>
-      <tr>
-        <td><span class="xref">T1</span></td>
-        <td><span class="parametername">obj</span></td>
+</td>
+      </tr>
+      <tr>
+        <td><span class="xref">T1</span></td>
+        <td><span class="parametername">obj</span></td>
         <td><p>The object to be passed implicitly as the first argument into the method represented by this pointer. Cannot be <span class="xref">null</span>.</p>
-</td>
-      </tr>
-    </tbody>
-  </table>
-  <h5 class="returns">Returns</h5>
-  <table class="table table-bordered table-striped table-condensed">
-    <thead>
-      <tr>
-        <th>Type</th>
-        <th>Description</th>
-      </tr>
-    </thead>
-    <tbody>
-      <tr>
-        <td><a class="xref" href="https://docs.microsoft.com/dotnet/api/system.func-2">Func</a>&lt;T2, R&gt;</td>
+</td>
+      </tr>
+    </tbody>
+  </table>
+  <h5 class="returns">Returns</h5>
+  <table class="table table-bordered table-striped table-condensed">
+    <thead>
+      <tr>
+        <th>Type</th>
+        <th>Description</th>
+      </tr>
+    </thead>
+    <tbody>
+      <tr>
+        <td><a class="xref" href="https://docs.microsoft.com/dotnet/api/system.func-2">Func</a>&lt;T2, R&gt;</td>
         <td><p>The delegate targeting the specified object.</p>
-</td>
-      </tr>
-    </tbody>
-  </table>
-  <h5 class="typeParameters">Type Parameters</h5>
-  <table class="table table-bordered table-striped table-condensed">
-    <thead>
-      <tr>
-        <th>Name</th>
-        <th>Description</th>
-      </tr>
-    </thead>
-    <tbody>
-      <tr>
-        <td><span class="parametername">T1</span></td>
+</td>
+      </tr>
+    </tbody>
+  </table>
+  <h5 class="typeParameters">Type Parameters</h5>
+  <table class="table table-bordered table-striped table-condensed">
+    <thead>
+      <tr>
+        <th>Name</th>
+        <th>Description</th>
+      </tr>
+    </thead>
+    <tbody>
+      <tr>
+        <td><span class="parametername">T1</span></td>
         <td><p>The type of the first parameter to bind.</p>
-</td>
-      </tr>
-      <tr>
-        <td><span class="parametername">T2</span></td>
+</td>
+      </tr>
+      <tr>
+        <td><span class="parametername">T2</span></td>
         <td><p>The type of the second parameter.</p>
-</td>
-      </tr>
-      <tr>
-        <td><span class="parametername">R</span></td>
+</td>
+      </tr>
+      <tr>
+        <td><span class="parametername">R</span></td>
         <td><p>The type of the return value of the method that the delegate encapsulates.</p>
-</td>
-      </tr>
-    </tbody>
-  </table>
-  <h5 class="exceptions">Exceptions</h5>
-  <table class="table table-bordered table-striped table-condensed">
-    <thead>
-      <tr>
-        <th>Type</th>
-        <th>Condition</th>
-      </tr>
-    </thead>
-    <tbody>
-      <tr>
-        <td><a class="xref" href="https://docs.microsoft.com/dotnet/api/system.argumentnullexception">ArgumentNullException</a></td>
+</td>
+      </tr>
+    </tbody>
+  </table>
+  <h5 class="exceptions">Exceptions</h5>
+  <table class="table table-bordered table-striped table-condensed">
+    <thead>
+      <tr>
+        <th>Type</th>
+        <th>Condition</th>
+      </tr>
+    </thead>
+    <tbody>
+      <tr>
+        <td><a class="xref" href="https://docs.microsoft.com/dotnet/api/system.argumentnullexception">ArgumentNullException</a></td>
         <td><p><code data-dev-comment-type="paramref" class="paramref">obj</code> is <span class="xref">null</span>.</p>
-</td>
-      </tr>
-    </tbody>
-  </table>
-  <span class="small pull-right mobile-hide">
-    <span class="divider">|</span>
-    <a href="https://github.com/sakno/dotNext/new/gh-pages/apiSpec/new?filename=DotNext_DelegateHelpers_Bind__4_System_Action___0___1___2___3____0_.md&amp;value=---%0Auid%3A%20DotNext.DelegateHelpers.Bind%60%604(System.Action%7B%60%600%2C%60%601%2C%60%602%2C%60%603%7D%2C%60%600)%0Asummary%3A%20'*You%20can%20override%20summary%20for%20the%20API%20here%20using%20*MARKDOWN*%20syntax'%0A---%0A%0A*Please%20type%20below%20more%20information%20about%20this%20API%3A*%0A%0A">Improve this Doc</a>
-  </span>
-  <span class="small pull-right mobile-hide">
-    <a href="https://github.com/sakno/dotNext/blob/gh-pages/src/DotNext/DelegateHelpers.cs/#L350">View Source</a>
-  </span>
-  <a id="DotNext_DelegateHelpers_Bind_" data-uid="DotNext.DelegateHelpers.Bind*"></a>
-  <h4 id="DotNext_DelegateHelpers_Bind__4_System_Action___0___1___2___3____0_" data-uid="DotNext.DelegateHelpers.Bind``4(System.Action{``0,``1,``2,``3},``0)">Bind&lt;T1, T2, T3, T4&gt;(Action&lt;T1, T2, T3, T4&gt;, T1)</h4>
+</td>
+      </tr>
+    </tbody>
+  </table>
+  <span class="small pull-right mobile-hide">
+    <span class="divider">|</span>
+    <a href="https://github.com/sakno/DotNext/new/gh-pages/apiSpec/new?filename=DotNext_DelegateHelpers_Bind__4_System_Action___0___1___2___3____0_.md&amp;value=---%0Auid%3A%20DotNext.DelegateHelpers.Bind%60%604(System.Action%7B%60%600%2C%60%601%2C%60%602%2C%60%603%7D%2C%60%600)%0Asummary%3A%20'*You%20can%20override%20summary%20for%20the%20API%20here%20using%20*MARKDOWN*%20syntax'%0A---%0A%0A*Please%20type%20below%20more%20information%20about%20this%20API%3A*%0A%0A">Improve this Doc</a>
+  </span>
+  <span class="small pull-right mobile-hide">
+    <a href="https://github.com/sakno/DotNext/blob/gh-pages/src/DotNext/DelegateHelpers.cs/#L350">View Source</a>
+  </span>
+  <a id="DotNext_DelegateHelpers_Bind_" data-uid="DotNext.DelegateHelpers.Bind*"></a>
+  <h4 id="DotNext_DelegateHelpers_Bind__4_System_Action___0___1___2___3____0_" data-uid="DotNext.DelegateHelpers.Bind``4(System.Action{``0,``1,``2,``3},``0)">Bind&lt;T1, T2, T3, T4&gt;(Action&lt;T1, T2, T3, T4&gt;, T1)</h4>
   <div class="markdown level1 summary"><p>Produces delegate which first parameter is implicitly bound to the given object.</p>
-</div>
-  <div class="markdown level1 conceptual"></div>
-  <h5 class="decalaration">Declaration</h5>
-  <div class="codewrapper">
+</div>
+  <div class="markdown level1 conceptual"></div>
+  <h5 class="decalaration">Declaration</h5>
+  <div class="codewrapper">
     <pre><code class="lang-csharp hljs">public static Action&lt;T2, T3, T4&gt; Bind&lt;T1, T2, T3, T4&gt;(this Action&lt;T1, T2, T3, T4&gt; action, T1 obj)
-    where T1 : class</code></pre>
-  </div>
-  <h5 class="parameters">Parameters</h5>
-  <table class="table table-bordered table-striped table-condensed">
-    <thead>
-      <tr>
-        <th>Type</th>
-        <th>Name</th>
-        <th>Description</th>
-      </tr>
-    </thead>
-    <tbody>
-      <tr>
-        <td><a class="xref" href="https://docs.microsoft.com/dotnet/api/system.action-4">Action</a>&lt;T1, T2, T3, T4&gt;</td>
-        <td><span class="parametername">action</span></td>
+
+    where T1 : class</code></pre>
+  </div>
+  <h5 class="parameters">Parameters</h5>
+  <table class="table table-bordered table-striped table-condensed">
+    <thead>
+      <tr>
+        <th>Type</th>
+        <th>Name</th>
+        <th>Description</th>
+      </tr>
+    </thead>
+    <tbody>
+      <tr>
+        <td><a class="xref" href="https://docs.microsoft.com/dotnet/api/system.action-4">Action</a>&lt;T1, T2, T3, T4&gt;</td>
+        <td><span class="parametername">action</span></td>
         <td><p>The action to bind.</p>
-</td>
-      </tr>
-      <tr>
-        <td><span class="xref">T1</span></td>
-        <td><span class="parametername">obj</span></td>
+</td>
+      </tr>
+      <tr>
+        <td><span class="xref">T1</span></td>
+        <td><span class="parametername">obj</span></td>
         <td><p>The object to be passed implicitly as the first argument into the method represented by this pointer. Cannot be <span class="xref">null</span>.</p>
-</td>
-      </tr>
-    </tbody>
-  </table>
-  <h5 class="returns">Returns</h5>
-  <table class="table table-bordered table-striped table-condensed">
-    <thead>
-      <tr>
-        <th>Type</th>
-        <th>Description</th>
-      </tr>
-    </thead>
-    <tbody>
-      <tr>
-        <td><a class="xref" href="https://docs.microsoft.com/dotnet/api/system.action-3">Action</a>&lt;T2, T3, T4&gt;</td>
+</td>
+      </tr>
+    </tbody>
+  </table>
+  <h5 class="returns">Returns</h5>
+  <table class="table table-bordered table-striped table-condensed">
+    <thead>
+      <tr>
+        <th>Type</th>
+        <th>Description</th>
+      </tr>
+    </thead>
+    <tbody>
+      <tr>
+        <td><a class="xref" href="https://docs.microsoft.com/dotnet/api/system.action-3">Action</a>&lt;T2, T3, T4&gt;</td>
         <td><p>The delegate targeting the specified object.</p>
-</td>
-      </tr>
-    </tbody>
-  </table>
-  <h5 class="typeParameters">Type Parameters</h5>
-  <table class="table table-bordered table-striped table-condensed">
-    <thead>
-      <tr>
-        <th>Name</th>
-        <th>Description</th>
-      </tr>
-    </thead>
-    <tbody>
-      <tr>
-        <td><span class="parametername">T1</span></td>
+</td>
+      </tr>
+    </tbody>
+  </table>
+  <h5 class="typeParameters">Type Parameters</h5>
+  <table class="table table-bordered table-striped table-condensed">
+    <thead>
+      <tr>
+        <th>Name</th>
+        <th>Description</th>
+      </tr>
+    </thead>
+    <tbody>
+      <tr>
+        <td><span class="parametername">T1</span></td>
         <td><p>The type of the first parameter to bind.</p>
-</td>
-      </tr>
-      <tr>
-        <td><span class="parametername">T2</span></td>
+</td>
+      </tr>
+      <tr>
+        <td><span class="parametername">T2</span></td>
         <td><p>The type of the second parameter.</p>
-</td>
-      </tr>
-      <tr>
-        <td><span class="parametername">T3</span></td>
+</td>
+      </tr>
+      <tr>
+        <td><span class="parametername">T3</span></td>
         <td><p>The type of the third parameter.</p>
-</td>
-      </tr>
-      <tr>
-        <td><span class="parametername">T4</span></td>
+</td>
+      </tr>
+      <tr>
+        <td><span class="parametername">T4</span></td>
         <td><p>The type of the fourth parameter.</p>
-</td>
-      </tr>
-    </tbody>
-  </table>
-  <h5 class="exceptions">Exceptions</h5>
-  <table class="table table-bordered table-striped table-condensed">
-    <thead>
-      <tr>
-        <th>Type</th>
-        <th>Condition</th>
-      </tr>
-    </thead>
-    <tbody>
-      <tr>
-        <td><a class="xref" href="https://docs.microsoft.com/dotnet/api/system.argumentnullexception">ArgumentNullException</a></td>
+</td>
+      </tr>
+    </tbody>
+  </table>
+  <h5 class="exceptions">Exceptions</h5>
+  <table class="table table-bordered table-striped table-condensed">
+    <thead>
+      <tr>
+        <th>Type</th>
+        <th>Condition</th>
+      </tr>
+    </thead>
+    <tbody>
+      <tr>
+        <td><a class="xref" href="https://docs.microsoft.com/dotnet/api/system.argumentnullexception">ArgumentNullException</a></td>
         <td><p><code data-dev-comment-type="paramref" class="paramref">obj</code> is <span class="xref">null</span>.</p>
-</td>
-      </tr>
-    </tbody>
-  </table>
-  <span class="small pull-right mobile-hide">
-    <span class="divider">|</span>
-    <a href="https://github.com/sakno/dotNext/new/gh-pages/apiSpec/new?filename=DotNext_DelegateHelpers_Bind__4_System_Func___0___1___2___3____0_.md&amp;value=---%0Auid%3A%20DotNext.DelegateHelpers.Bind%60%604(System.Func%7B%60%600%2C%60%601%2C%60%602%2C%60%603%7D%2C%60%600)%0Asummary%3A%20'*You%20can%20override%20summary%20for%20the%20API%20here%20using%20*MARKDOWN*%20syntax'%0A---%0A%0A*Please%20type%20below%20more%20information%20about%20this%20API%3A*%0A%0A">Improve this Doc</a>
-  </span>
-  <span class="small pull-right mobile-hide">
-    <a href="https://github.com/sakno/dotNext/blob/gh-pages/src/DotNext/DelegateHelpers.cs/#L287">View Source</a>
-  </span>
-  <a id="DotNext_DelegateHelpers_Bind_" data-uid="DotNext.DelegateHelpers.Bind*"></a>
-  <h4 id="DotNext_DelegateHelpers_Bind__4_System_Func___0___1___2___3____0_" data-uid="DotNext.DelegateHelpers.Bind``4(System.Func{``0,``1,``2,``3},``0)">Bind&lt;T1, T2, T3, R&gt;(Func&lt;T1, T2, T3, R&gt;, T1)</h4>
+</td>
+      </tr>
+    </tbody>
+  </table>
+  <span class="small pull-right mobile-hide">
+    <span class="divider">|</span>
+    <a href="https://github.com/sakno/DotNext/new/gh-pages/apiSpec/new?filename=DotNext_DelegateHelpers_Bind__4_System_Func___0___1___2___3____0_.md&amp;value=---%0Auid%3A%20DotNext.DelegateHelpers.Bind%60%604(System.Func%7B%60%600%2C%60%601%2C%60%602%2C%60%603%7D%2C%60%600)%0Asummary%3A%20'*You%20can%20override%20summary%20for%20the%20API%20here%20using%20*MARKDOWN*%20syntax'%0A---%0A%0A*Please%20type%20below%20more%20information%20about%20this%20API%3A*%0A%0A">Improve this Doc</a>
+  </span>
+  <span class="small pull-right mobile-hide">
+    <a href="https://github.com/sakno/DotNext/blob/gh-pages/src/DotNext/DelegateHelpers.cs/#L287">View Source</a>
+  </span>
+  <a id="DotNext_DelegateHelpers_Bind_" data-uid="DotNext.DelegateHelpers.Bind*"></a>
+  <h4 id="DotNext_DelegateHelpers_Bind__4_System_Func___0___1___2___3____0_" data-uid="DotNext.DelegateHelpers.Bind``4(System.Func{``0,``1,``2,``3},``0)">Bind&lt;T1, T2, T3, R&gt;(Func&lt;T1, T2, T3, R&gt;, T1)</h4>
   <div class="markdown level1 summary"><p>Produces delegate which first parameter is implicitly bound to the given object.</p>
-</div>
-  <div class="markdown level1 conceptual"></div>
-  <h5 class="decalaration">Declaration</h5>
-  <div class="codewrapper">
+</div>
+  <div class="markdown level1 conceptual"></div>
+  <h5 class="decalaration">Declaration</h5>
+  <div class="codewrapper">
     <pre><code class="lang-csharp hljs">public static Func&lt;T2, T3, R&gt; Bind&lt;T1, T2, T3, R&gt;(this Func&lt;T1, T2, T3, R&gt; func, T1 obj)
-    where T1 : class</code></pre>
-  </div>
-  <h5 class="parameters">Parameters</h5>
-  <table class="table table-bordered table-striped table-condensed">
-    <thead>
-      <tr>
-        <th>Type</th>
-        <th>Name</th>
-        <th>Description</th>
-      </tr>
-    </thead>
-    <tbody>
-      <tr>
-        <td><a class="xref" href="https://docs.microsoft.com/dotnet/api/system.func-4">Func</a>&lt;T1, T2, T3, R&gt;</td>
-        <td><span class="parametername">func</span></td>
+
+    where T1 : class</code></pre>
+  </div>
+  <h5 class="parameters">Parameters</h5>
+  <table class="table table-bordered table-striped table-condensed">
+    <thead>
+      <tr>
+        <th>Type</th>
+        <th>Name</th>
+        <th>Description</th>
+      </tr>
+    </thead>
+    <tbody>
+      <tr>
+        <td><a class="xref" href="https://docs.microsoft.com/dotnet/api/system.func-4">Func</a>&lt;T1, T2, T3, R&gt;</td>
+        <td><span class="parametername">func</span></td>
         <td><p>The action to bind.</p>
-</td>
-      </tr>
-      <tr>
-        <td><span class="xref">T1</span></td>
-        <td><span class="parametername">obj</span></td>
+</td>
+      </tr>
+      <tr>
+        <td><span class="xref">T1</span></td>
+        <td><span class="parametername">obj</span></td>
         <td><p>The object to be passed implicitly as the first argument into the method represented by this pointer. Cannot be <span class="xref">null</span>.</p>
-</td>
-      </tr>
-    </tbody>
-  </table>
-  <h5 class="returns">Returns</h5>
-  <table class="table table-bordered table-striped table-condensed">
-    <thead>
-      <tr>
-        <th>Type</th>
-        <th>Description</th>
-      </tr>
-    </thead>
-    <tbody>
-      <tr>
-        <td><a class="xref" href="https://docs.microsoft.com/dotnet/api/system.func-3">Func</a>&lt;T2, T3, R&gt;</td>
+</td>
+      </tr>
+    </tbody>
+  </table>
+  <h5 class="returns">Returns</h5>
+  <table class="table table-bordered table-striped table-condensed">
+    <thead>
+      <tr>
+        <th>Type</th>
+        <th>Description</th>
+      </tr>
+    </thead>
+    <tbody>
+      <tr>
+        <td><a class="xref" href="https://docs.microsoft.com/dotnet/api/system.func-3">Func</a>&lt;T2, T3, R&gt;</td>
         <td><p>The delegate targeting the specified object.</p>
-</td>
-      </tr>
-    </tbody>
-  </table>
-  <h5 class="typeParameters">Type Parameters</h5>
-  <table class="table table-bordered table-striped table-condensed">
-    <thead>
-      <tr>
-        <th>Name</th>
-        <th>Description</th>
-      </tr>
-    </thead>
-    <tbody>
-      <tr>
-        <td><span class="parametername">T1</span></td>
+</td>
+      </tr>
+    </tbody>
+  </table>
+  <h5 class="typeParameters">Type Parameters</h5>
+  <table class="table table-bordered table-striped table-condensed">
+    <thead>
+      <tr>
+        <th>Name</th>
+        <th>Description</th>
+      </tr>
+    </thead>
+    <tbody>
+      <tr>
+        <td><span class="parametername">T1</span></td>
         <td><p>The type of the first parameter to bind.</p>
-</td>
-      </tr>
-      <tr>
-        <td><span class="parametername">T2</span></td>
+</td>
+      </tr>
+      <tr>
+        <td><span class="parametername">T2</span></td>
         <td><p>The type of the second parameter.</p>
-</td>
-      </tr>
-      <tr>
-        <td><span class="parametername">T3</span></td>
+</td>
+      </tr>
+      <tr>
+        <td><span class="parametername">T3</span></td>
         <td><p>The type of the third parameter.</p>
-</td>
-      </tr>
-      <tr>
-        <td><span class="parametername">R</span></td>
+</td>
+      </tr>
+      <tr>
+        <td><span class="parametername">R</span></td>
         <td><p>The type of the return value of the method that the delegate encapsulates.</p>
-</td>
-      </tr>
-    </tbody>
-  </table>
-  <h5 class="exceptions">Exceptions</h5>
-  <table class="table table-bordered table-striped table-condensed">
-    <thead>
-      <tr>
-        <th>Type</th>
-        <th>Condition</th>
-      </tr>
-    </thead>
-    <tbody>
-      <tr>
-        <td><a class="xref" href="https://docs.microsoft.com/dotnet/api/system.argumentnullexception">ArgumentNullException</a></td>
+</td>
+      </tr>
+    </tbody>
+  </table>
+  <h5 class="exceptions">Exceptions</h5>
+  <table class="table table-bordered table-striped table-condensed">
+    <thead>
+      <tr>
+        <th>Type</th>
+        <th>Condition</th>
+      </tr>
+    </thead>
+    <tbody>
+      <tr>
+        <td><a class="xref" href="https://docs.microsoft.com/dotnet/api/system.argumentnullexception">ArgumentNullException</a></td>
         <td><p><code data-dev-comment-type="paramref" class="paramref">obj</code> is <span class="xref">null</span>.</p>
-</td>
-      </tr>
-    </tbody>
-  </table>
-  <span class="small pull-right mobile-hide">
-    <span class="divider">|</span>
-    <a href="https://github.com/sakno/dotNext/new/gh-pages/apiSpec/new?filename=DotNext_DelegateHelpers_Bind__5_System_Action___0___1___2___3___4____0_.md&amp;value=---%0Auid%3A%20DotNext.DelegateHelpers.Bind%60%605(System.Action%7B%60%600%2C%60%601%2C%60%602%2C%60%603%2C%60%604%7D%2C%60%600)%0Asummary%3A%20'*You%20can%20override%20summary%20for%20the%20API%20here%20using%20*MARKDOWN*%20syntax'%0A---%0A%0A*Please%20type%20below%20more%20information%20about%20this%20API%3A*%0A%0A">Improve this Doc</a>
-  </span>
-  <span class="small pull-right mobile-hide">
-    <a href="https://github.com/sakno/dotNext/blob/gh-pages/src/DotNext/DelegateHelpers.cs/#L395">View Source</a>
-  </span>
-  <a id="DotNext_DelegateHelpers_Bind_" data-uid="DotNext.DelegateHelpers.Bind*"></a>
-  <h4 id="DotNext_DelegateHelpers_Bind__5_System_Action___0___1___2___3___4____0_" data-uid="DotNext.DelegateHelpers.Bind``5(System.Action{``0,``1,``2,``3,``4},``0)">Bind&lt;T1, T2, T3, T4, T5&gt;(Action&lt;T1, T2, T3, T4, T5&gt;, T1)</h4>
+</td>
+      </tr>
+    </tbody>
+  </table>
+  <span class="small pull-right mobile-hide">
+    <span class="divider">|</span>
+    <a href="https://github.com/sakno/DotNext/new/gh-pages/apiSpec/new?filename=DotNext_DelegateHelpers_Bind__5_System_Action___0___1___2___3___4____0_.md&amp;value=---%0Auid%3A%20DotNext.DelegateHelpers.Bind%60%605(System.Action%7B%60%600%2C%60%601%2C%60%602%2C%60%603%2C%60%604%7D%2C%60%600)%0Asummary%3A%20'*You%20can%20override%20summary%20for%20the%20API%20here%20using%20*MARKDOWN*%20syntax'%0A---%0A%0A*Please%20type%20below%20more%20information%20about%20this%20API%3A*%0A%0A">Improve this Doc</a>
+  </span>
+  <span class="small pull-right mobile-hide">
+    <a href="https://github.com/sakno/DotNext/blob/gh-pages/src/DotNext/DelegateHelpers.cs/#L395">View Source</a>
+  </span>
+  <a id="DotNext_DelegateHelpers_Bind_" data-uid="DotNext.DelegateHelpers.Bind*"></a>
+  <h4 id="DotNext_DelegateHelpers_Bind__5_System_Action___0___1___2___3___4____0_" data-uid="DotNext.DelegateHelpers.Bind``5(System.Action{``0,``1,``2,``3,``4},``0)">Bind&lt;T1, T2, T3, T4, T5&gt;(Action&lt;T1, T2, T3, T4, T5&gt;, T1)</h4>
   <div class="markdown level1 summary"><p>Produces delegate which first parameter is implicitly bound to the given object.</p>
-</div>
-  <div class="markdown level1 conceptual"></div>
-  <h5 class="decalaration">Declaration</h5>
-  <div class="codewrapper">
+</div>
+  <div class="markdown level1 conceptual"></div>
+  <h5 class="decalaration">Declaration</h5>
+  <div class="codewrapper">
     <pre><code class="lang-csharp hljs">public static Action&lt;T2, T3, T4, T5&gt; Bind&lt;T1, T2, T3, T4, T5&gt;(this Action&lt;T1, T2, T3, T4, T5&gt; action, T1 obj)
-    where T1 : class</code></pre>
-  </div>
-  <h5 class="parameters">Parameters</h5>
-  <table class="table table-bordered table-striped table-condensed">
-    <thead>
-      <tr>
-        <th>Type</th>
-        <th>Name</th>
-        <th>Description</th>
-      </tr>
-    </thead>
-    <tbody>
-      <tr>
-        <td><a class="xref" href="https://docs.microsoft.com/dotnet/api/system.action-5">Action</a>&lt;T1, T2, T3, T4, T5&gt;</td>
-        <td><span class="parametername">action</span></td>
+
+    where T1 : class</code></pre>
+  </div>
+  <h5 class="parameters">Parameters</h5>
+  <table class="table table-bordered table-striped table-condensed">
+    <thead>
+      <tr>
+        <th>Type</th>
+        <th>Name</th>
+        <th>Description</th>
+      </tr>
+    </thead>
+    <tbody>
+      <tr>
+        <td><a class="xref" href="https://docs.microsoft.com/dotnet/api/system.action-5">Action</a>&lt;T1, T2, T3, T4, T5&gt;</td>
+        <td><span class="parametername">action</span></td>
         <td><p>The action to bind.</p>
-</td>
-      </tr>
-      <tr>
-        <td><span class="xref">T1</span></td>
-        <td><span class="parametername">obj</span></td>
+</td>
+      </tr>
+      <tr>
+        <td><span class="xref">T1</span></td>
+        <td><span class="parametername">obj</span></td>
         <td><p>The object to be passed implicitly as the first argument into the method represented by this pointer. Cannot be <span class="xref">null</span>.</p>
-</td>
-      </tr>
-    </tbody>
-  </table>
-  <h5 class="returns">Returns</h5>
-  <table class="table table-bordered table-striped table-condensed">
-    <thead>
-      <tr>
-        <th>Type</th>
-        <th>Description</th>
-      </tr>
-    </thead>
-    <tbody>
-      <tr>
-        <td><a class="xref" href="https://docs.microsoft.com/dotnet/api/system.action-4">Action</a>&lt;T2, T3, T4, T5&gt;</td>
+</td>
+      </tr>
+    </tbody>
+  </table>
+  <h5 class="returns">Returns</h5>
+  <table class="table table-bordered table-striped table-condensed">
+    <thead>
+      <tr>
+        <th>Type</th>
+        <th>Description</th>
+      </tr>
+    </thead>
+    <tbody>
+      <tr>
+        <td><a class="xref" href="https://docs.microsoft.com/dotnet/api/system.action-4">Action</a>&lt;T2, T3, T4, T5&gt;</td>
         <td><p>The delegate targeting the specified object.</p>
-</td>
-      </tr>
-    </tbody>
-  </table>
-  <h5 class="typeParameters">Type Parameters</h5>
-  <table class="table table-bordered table-striped table-condensed">
-    <thead>
-      <tr>
-        <th>Name</th>
-        <th>Description</th>
-      </tr>
-    </thead>
-    <tbody>
-      <tr>
-        <td><span class="parametername">T1</span></td>
+</td>
+      </tr>
+    </tbody>
+  </table>
+  <h5 class="typeParameters">Type Parameters</h5>
+  <table class="table table-bordered table-striped table-condensed">
+    <thead>
+      <tr>
+        <th>Name</th>
+        <th>Description</th>
+      </tr>
+    </thead>
+    <tbody>
+      <tr>
+        <td><span class="parametername">T1</span></td>
         <td><p>The type of the first parameter to bind.</p>
-</td>
-      </tr>
-      <tr>
-        <td><span class="parametername">T2</span></td>
+</td>
+      </tr>
+      <tr>
+        <td><span class="parametername">T2</span></td>
         <td><p>The type of the second parameter.</p>
-</td>
-      </tr>
-      <tr>
-        <td><span class="parametername">T3</span></td>
+</td>
+      </tr>
+      <tr>
+        <td><span class="parametername">T3</span></td>
         <td><p>The type of the third parameter.</p>
-</td>
-      </tr>
-      <tr>
-        <td><span class="parametername">T4</span></td>
+</td>
+      </tr>
+      <tr>
+        <td><span class="parametername">T4</span></td>
         <td><p>The type of the fourth parameter.</p>
-</td>
-      </tr>
-      <tr>
-        <td><span class="parametername">T5</span></td>
+</td>
+      </tr>
+      <tr>
+        <td><span class="parametername">T5</span></td>
         <td><p>The type of the fifth parameter.</p>
-</td>
-      </tr>
-    </tbody>
-  </table>
-  <h5 class="exceptions">Exceptions</h5>
-  <table class="table table-bordered table-striped table-condensed">
-    <thead>
-      <tr>
-        <th>Type</th>
-        <th>Condition</th>
-      </tr>
-    </thead>
-    <tbody>
-      <tr>
-        <td><a class="xref" href="https://docs.microsoft.com/dotnet/api/system.argumentnullexception">ArgumentNullException</a></td>
+</td>
+      </tr>
+    </tbody>
+  </table>
+  <h5 class="exceptions">Exceptions</h5>
+  <table class="table table-bordered table-striped table-condensed">
+    <thead>
+      <tr>
+        <th>Type</th>
+        <th>Condition</th>
+      </tr>
+    </thead>
+    <tbody>
+      <tr>
+        <td><a class="xref" href="https://docs.microsoft.com/dotnet/api/system.argumentnullexception">ArgumentNullException</a></td>
         <td><p><code data-dev-comment-type="paramref" class="paramref">obj</code> is <span class="xref">null</span>.</p>
-</td>
-      </tr>
-    </tbody>
-  </table>
-  <span class="small pull-right mobile-hide">
-    <span class="divider">|</span>
-    <a href="https://github.com/sakno/dotNext/new/gh-pages/apiSpec/new?filename=DotNext_DelegateHelpers_Bind__5_System_Func___0___1___2___3___4____0_.md&amp;value=---%0Auid%3A%20DotNext.DelegateHelpers.Bind%60%605(System.Func%7B%60%600%2C%60%601%2C%60%602%2C%60%603%2C%60%604%7D%2C%60%600)%0Asummary%3A%20'*You%20can%20override%20summary%20for%20the%20API%20here%20using%20*MARKDOWN*%20syntax'%0A---%0A%0A*Please%20type%20below%20more%20information%20about%20this%20API%3A*%0A%0A">Improve this Doc</a>
-  </span>
-  <span class="small pull-right mobile-hide">
-    <a href="https://github.com/sakno/dotNext/blob/gh-pages/src/DotNext/DelegateHelpers.cs/#L329">View Source</a>
-  </span>
-  <a id="DotNext_DelegateHelpers_Bind_" data-uid="DotNext.DelegateHelpers.Bind*"></a>
-  <h4 id="DotNext_DelegateHelpers_Bind__5_System_Func___0___1___2___3___4____0_" data-uid="DotNext.DelegateHelpers.Bind``5(System.Func{``0,``1,``2,``3,``4},``0)">Bind&lt;T1, T2, T3, T4, R&gt;(Func&lt;T1, T2, T3, T4, R&gt;, T1)</h4>
+</td>
+      </tr>
+    </tbody>
+  </table>
+  <span class="small pull-right mobile-hide">
+    <span class="divider">|</span>
+    <a href="https://github.com/sakno/DotNext/new/gh-pages/apiSpec/new?filename=DotNext_DelegateHelpers_Bind__5_System_Func___0___1___2___3___4____0_.md&amp;value=---%0Auid%3A%20DotNext.DelegateHelpers.Bind%60%605(System.Func%7B%60%600%2C%60%601%2C%60%602%2C%60%603%2C%60%604%7D%2C%60%600)%0Asummary%3A%20'*You%20can%20override%20summary%20for%20the%20API%20here%20using%20*MARKDOWN*%20syntax'%0A---%0A%0A*Please%20type%20below%20more%20information%20about%20this%20API%3A*%0A%0A">Improve this Doc</a>
+  </span>
+  <span class="small pull-right mobile-hide">
+    <a href="https://github.com/sakno/DotNext/blob/gh-pages/src/DotNext/DelegateHelpers.cs/#L329">View Source</a>
+  </span>
+  <a id="DotNext_DelegateHelpers_Bind_" data-uid="DotNext.DelegateHelpers.Bind*"></a>
+  <h4 id="DotNext_DelegateHelpers_Bind__5_System_Func___0___1___2___3___4____0_" data-uid="DotNext.DelegateHelpers.Bind``5(System.Func{``0,``1,``2,``3,``4},``0)">Bind&lt;T1, T2, T3, T4, R&gt;(Func&lt;T1, T2, T3, T4, R&gt;, T1)</h4>
   <div class="markdown level1 summary"><p>Produces delegate which first parameter is implicitly bound to the given object.</p>
-</div>
-  <div class="markdown level1 conceptual"></div>
-  <h5 class="decalaration">Declaration</h5>
-  <div class="codewrapper">
+</div>
+  <div class="markdown level1 conceptual"></div>
+  <h5 class="decalaration">Declaration</h5>
+  <div class="codewrapper">
     <pre><code class="lang-csharp hljs">public static Func&lt;T2, T3, T4, R&gt; Bind&lt;T1, T2, T3, T4, R&gt;(this Func&lt;T1, T2, T3, T4, R&gt; func, T1 obj)
-    where T1 : class</code></pre>
-  </div>
-  <h5 class="parameters">Parameters</h5>
-  <table class="table table-bordered table-striped table-condensed">
-    <thead>
-      <tr>
-        <th>Type</th>
-        <th>Name</th>
-        <th>Description</th>
-      </tr>
-    </thead>
-    <tbody>
-      <tr>
-        <td><a class="xref" href="https://docs.microsoft.com/dotnet/api/system.func-5">Func</a>&lt;T1, T2, T3, T4, R&gt;</td>
-        <td><span class="parametername">func</span></td>
+
+    where T1 : class</code></pre>
+  </div>
+  <h5 class="parameters">Parameters</h5>
+  <table class="table table-bordered table-striped table-condensed">
+    <thead>
+      <tr>
+        <th>Type</th>
+        <th>Name</th>
+        <th>Description</th>
+      </tr>
+    </thead>
+    <tbody>
+      <tr>
+        <td><a class="xref" href="https://docs.microsoft.com/dotnet/api/system.func-5">Func</a>&lt;T1, T2, T3, T4, R&gt;</td>
+        <td><span class="parametername">func</span></td>
         <td><p>The action to bind.</p>
-</td>
-      </tr>
-      <tr>
-        <td><span class="xref">T1</span></td>
-        <td><span class="parametername">obj</span></td>
+</td>
+      </tr>
+      <tr>
+        <td><span class="xref">T1</span></td>
+        <td><span class="parametername">obj</span></td>
         <td><p>The object to be passed implicitly as the first argument into the method represented by this pointer. Cannot be <span class="xref">null</span>.</p>
-</td>
-      </tr>
-    </tbody>
-  </table>
-  <h5 class="returns">Returns</h5>
-  <table class="table table-bordered table-striped table-condensed">
-    <thead>
-      <tr>
-        <th>Type</th>
-        <th>Description</th>
-      </tr>
-    </thead>
-    <tbody>
-      <tr>
-        <td><a class="xref" href="https://docs.microsoft.com/dotnet/api/system.func-4">Func</a>&lt;T2, T3, T4, R&gt;</td>
+</td>
+      </tr>
+    </tbody>
+  </table>
+  <h5 class="returns">Returns</h5>
+  <table class="table table-bordered table-striped table-condensed">
+    <thead>
+      <tr>
+        <th>Type</th>
+        <th>Description</th>
+      </tr>
+    </thead>
+    <tbody>
+      <tr>
+        <td><a class="xref" href="https://docs.microsoft.com/dotnet/api/system.func-4">Func</a>&lt;T2, T3, T4, R&gt;</td>
         <td><p>The delegate targeting the specified object.</p>
-</td>
-      </tr>
-    </tbody>
-  </table>
-  <h5 class="typeParameters">Type Parameters</h5>
-  <table class="table table-bordered table-striped table-condensed">
-    <thead>
-      <tr>
-        <th>Name</th>
-        <th>Description</th>
-      </tr>
-    </thead>
-    <tbody>
-      <tr>
-        <td><span class="parametername">T1</span></td>
+</td>
+      </tr>
+    </tbody>
+  </table>
+  <h5 class="typeParameters">Type Parameters</h5>
+  <table class="table table-bordered table-striped table-condensed">
+    <thead>
+      <tr>
+        <th>Name</th>
+        <th>Description</th>
+      </tr>
+    </thead>
+    <tbody>
+      <tr>
+        <td><span class="parametername">T1</span></td>
         <td><p>The type of the first parameter to bind.</p>
-</td>
-      </tr>
-      <tr>
-        <td><span class="parametername">T2</span></td>
+</td>
+      </tr>
+      <tr>
+        <td><span class="parametername">T2</span></td>
         <td><p>The type of the second parameter.</p>
-</td>
-      </tr>
-      <tr>
-        <td><span class="parametername">T3</span></td>
+</td>
+      </tr>
+      <tr>
+        <td><span class="parametername">T3</span></td>
         <td><p>The type of the third parameter.</p>
-</td>
-      </tr>
-      <tr>
-        <td><span class="parametername">T4</span></td>
+</td>
+      </tr>
+      <tr>
+        <td><span class="parametername">T4</span></td>
         <td><p>The type of the fourth parameter.</p>
-</td>
-      </tr>
-      <tr>
-        <td><span class="parametername">R</span></td>
+</td>
+      </tr>
+      <tr>
+        <td><span class="parametername">R</span></td>
         <td><p>The type of the return value of the method that the delegate encapsulates.</p>
-</td>
-      </tr>
-    </tbody>
-  </table>
-  <h5 class="exceptions">Exceptions</h5>
-  <table class="table table-bordered table-striped table-condensed">
-    <thead>
-      <tr>
-        <th>Type</th>
-        <th>Condition</th>
-      </tr>
-    </thead>
-    <tbody>
-      <tr>
-        <td><a class="xref" href="https://docs.microsoft.com/dotnet/api/system.argumentnullexception">ArgumentNullException</a></td>
+</td>
+      </tr>
+    </tbody>
+  </table>
+  <h5 class="exceptions">Exceptions</h5>
+  <table class="table table-bordered table-striped table-condensed">
+    <thead>
+      <tr>
+        <th>Type</th>
+        <th>Condition</th>
+      </tr>
+    </thead>
+    <tbody>
+      <tr>
+        <td><a class="xref" href="https://docs.microsoft.com/dotnet/api/system.argumentnullexception">ArgumentNullException</a></td>
         <td><p><code data-dev-comment-type="paramref" class="paramref">obj</code> is <span class="xref">null</span>.</p>
-</td>
-      </tr>
-    </tbody>
-  </table>
-  <span class="small pull-right mobile-hide">
-    <span class="divider">|</span>
-    <a href="https://github.com/sakno/dotNext/new/gh-pages/apiSpec/new?filename=DotNext_DelegateHelpers_Bind__6_System_Func___0___1___2___3___4___5____0_.md&amp;value=---%0Auid%3A%20DotNext.DelegateHelpers.Bind%60%606(System.Func%7B%60%600%2C%60%601%2C%60%602%2C%60%603%2C%60%604%2C%60%605%7D%2C%60%600)%0Asummary%3A%20'*You%20can%20override%20summary%20for%20the%20API%20here%20using%20*MARKDOWN*%20syntax'%0A---%0A%0A*Please%20type%20below%20more%20information%20about%20this%20API%3A*%0A%0A">Improve this Doc</a>
-  </span>
-  <span class="small pull-right mobile-hide">
-    <a href="https://github.com/sakno/dotNext/blob/gh-pages/src/DotNext/DelegateHelpers.cs/#L373">View Source</a>
-  </span>
-  <a id="DotNext_DelegateHelpers_Bind_" data-uid="DotNext.DelegateHelpers.Bind*"></a>
-  <h4 id="DotNext_DelegateHelpers_Bind__6_System_Func___0___1___2___3___4___5____0_" data-uid="DotNext.DelegateHelpers.Bind``6(System.Func{``0,``1,``2,``3,``4,``5},``0)">Bind&lt;T1, T2, T3, T4, T5, R&gt;(Func&lt;T1, T2, T3, T4, T5, R&gt;, T1)</h4>
+</td>
+      </tr>
+    </tbody>
+  </table>
+  <span class="small pull-right mobile-hide">
+    <span class="divider">|</span>
+    <a href="https://github.com/sakno/DotNext/new/gh-pages/apiSpec/new?filename=DotNext_DelegateHelpers_Bind__6_System_Func___0___1___2___3___4___5____0_.md&amp;value=---%0Auid%3A%20DotNext.DelegateHelpers.Bind%60%606(System.Func%7B%60%600%2C%60%601%2C%60%602%2C%60%603%2C%60%604%2C%60%605%7D%2C%60%600)%0Asummary%3A%20'*You%20can%20override%20summary%20for%20the%20API%20here%20using%20*MARKDOWN*%20syntax'%0A---%0A%0A*Please%20type%20below%20more%20information%20about%20this%20API%3A*%0A%0A">Improve this Doc</a>
+  </span>
+  <span class="small pull-right mobile-hide">
+    <a href="https://github.com/sakno/DotNext/blob/gh-pages/src/DotNext/DelegateHelpers.cs/#L373">View Source</a>
+  </span>
+  <a id="DotNext_DelegateHelpers_Bind_" data-uid="DotNext.DelegateHelpers.Bind*"></a>
+  <h4 id="DotNext_DelegateHelpers_Bind__6_System_Func___0___1___2___3___4___5____0_" data-uid="DotNext.DelegateHelpers.Bind``6(System.Func{``0,``1,``2,``3,``4,``5},``0)">Bind&lt;T1, T2, T3, T4, T5, R&gt;(Func&lt;T1, T2, T3, T4, T5, R&gt;, T1)</h4>
   <div class="markdown level1 summary"><p>Produces delegate which first parameter is implicitly bound to the given object.</p>
-</div>
-  <div class="markdown level1 conceptual"></div>
-  <h5 class="decalaration">Declaration</h5>
-  <div class="codewrapper">
+</div>
+  <div class="markdown level1 conceptual"></div>
+  <h5 class="decalaration">Declaration</h5>
+  <div class="codewrapper">
     <pre><code class="lang-csharp hljs">public static Func&lt;T2, T3, T4, T5, R&gt; Bind&lt;T1, T2, T3, T4, T5, R&gt;(this Func&lt;T1, T2, T3, T4, T5, R&gt; func, T1 obj)
-    where T1 : class</code></pre>
-  </div>
-  <h5 class="parameters">Parameters</h5>
-  <table class="table table-bordered table-striped table-condensed">
-    <thead>
-      <tr>
-        <th>Type</th>
-        <th>Name</th>
-        <th>Description</th>
-      </tr>
-    </thead>
-    <tbody>
-      <tr>
-        <td><a class="xref" href="https://docs.microsoft.com/dotnet/api/system.func-6">Func</a>&lt;T1, T2, T3, T4, T5, R&gt;</td>
-        <td><span class="parametername">func</span></td>
+
+    where T1 : class</code></pre>
+  </div>
+  <h5 class="parameters">Parameters</h5>
+  <table class="table table-bordered table-striped table-condensed">
+    <thead>
+      <tr>
+        <th>Type</th>
+        <th>Name</th>
+        <th>Description</th>
+      </tr>
+    </thead>
+    <tbody>
+      <tr>
+        <td><a class="xref" href="https://docs.microsoft.com/dotnet/api/system.func-6">Func</a>&lt;T1, T2, T3, T4, T5, R&gt;</td>
+        <td><span class="parametername">func</span></td>
         <td><p>The action to bind.</p>
-</td>
-      </tr>
-      <tr>
-        <td><span class="xref">T1</span></td>
-        <td><span class="parametername">obj</span></td>
+</td>
+      </tr>
+      <tr>
+        <td><span class="xref">T1</span></td>
+        <td><span class="parametername">obj</span></td>
         <td><p>The object to be passed implicitly as the first argument into the method represented by this pointer. Cannot be <span class="xref">null</span>.</p>
-</td>
-      </tr>
-    </tbody>
-  </table>
-  <h5 class="returns">Returns</h5>
-  <table class="table table-bordered table-striped table-condensed">
-    <thead>
-      <tr>
-        <th>Type</th>
-        <th>Description</th>
-      </tr>
-    </thead>
-    <tbody>
-      <tr>
-        <td><a class="xref" href="https://docs.microsoft.com/dotnet/api/system.func-5">Func</a>&lt;T2, T3, T4, T5, R&gt;</td>
+</td>
+      </tr>
+    </tbody>
+  </table>
+  <h5 class="returns">Returns</h5>
+  <table class="table table-bordered table-striped table-condensed">
+    <thead>
+      <tr>
+        <th>Type</th>
+        <th>Description</th>
+      </tr>
+    </thead>
+    <tbody>
+      <tr>
+        <td><a class="xref" href="https://docs.microsoft.com/dotnet/api/system.func-5">Func</a>&lt;T2, T3, T4, T5, R&gt;</td>
         <td><p>The delegate targeting the specified object.</p>
-</td>
-      </tr>
-    </tbody>
-  </table>
-  <h5 class="typeParameters">Type Parameters</h5>
-  <table class="table table-bordered table-striped table-condensed">
-    <thead>
-      <tr>
-        <th>Name</th>
-        <th>Description</th>
-      </tr>
-    </thead>
-    <tbody>
-      <tr>
-        <td><span class="parametername">T1</span></td>
+</td>
+      </tr>
+    </tbody>
+  </table>
+  <h5 class="typeParameters">Type Parameters</h5>
+  <table class="table table-bordered table-striped table-condensed">
+    <thead>
+      <tr>
+        <th>Name</th>
+        <th>Description</th>
+      </tr>
+    </thead>
+    <tbody>
+      <tr>
+        <td><span class="parametername">T1</span></td>
         <td><p>The type of the first parameter to bind.</p>
-</td>
-      </tr>
-      <tr>
-        <td><span class="parametername">T2</span></td>
+</td>
+      </tr>
+      <tr>
+        <td><span class="parametername">T2</span></td>
         <td><p>The type of the second parameter.</p>
-</td>
-      </tr>
-      <tr>
-        <td><span class="parametername">T3</span></td>
+</td>
+      </tr>
+      <tr>
+        <td><span class="parametername">T3</span></td>
         <td><p>The type of the third parameter.</p>
-</td>
-      </tr>
-      <tr>
-        <td><span class="parametername">T4</span></td>
+</td>
+      </tr>
+      <tr>
+        <td><span class="parametername">T4</span></td>
         <td><p>The type of the fourth parameter.</p>
-</td>
-      </tr>
-      <tr>
-        <td><span class="parametername">T5</span></td>
+</td>
+      </tr>
+      <tr>
+        <td><span class="parametername">T5</span></td>
         <td><p>The type of the fifth parameter.</p>
-</td>
-      </tr>
-      <tr>
-        <td><span class="parametername">R</span></td>
+</td>
+      </tr>
+      <tr>
+        <td><span class="parametername">R</span></td>
         <td><p>The type of the return value of the method that the delegate encapsulates.</p>
-</td>
-      </tr>
-    </tbody>
-  </table>
-  <h5 class="exceptions">Exceptions</h5>
-  <table class="table table-bordered table-striped table-condensed">
-    <thead>
-      <tr>
-        <th>Type</th>
-        <th>Condition</th>
-      </tr>
-    </thead>
-    <tbody>
-      <tr>
-        <td><a class="xref" href="https://docs.microsoft.com/dotnet/api/system.argumentnullexception">ArgumentNullException</a></td>
+</td>
+      </tr>
+    </tbody>
+  </table>
+  <h5 class="exceptions">Exceptions</h5>
+  <table class="table table-bordered table-striped table-condensed">
+    <thead>
+      <tr>
+        <th>Type</th>
+        <th>Condition</th>
+      </tr>
+    </thead>
+    <tbody>
+      <tr>
+        <td><a class="xref" href="https://docs.microsoft.com/dotnet/api/system.argumentnullexception">ArgumentNullException</a></td>
         <td><p><code data-dev-comment-type="paramref" class="paramref">obj</code> is <span class="xref">null</span>.</p>
-</td>
-      </tr>
-    </tbody>
-  </table>
-  <span class="small pull-right mobile-hide">
-    <span class="divider">|</span>
-    <a href="https://github.com/sakno/dotNext/new/gh-pages/apiSpec/new?filename=DotNext_DelegateHelpers_ChangeType__1_System_Delegate_.md&amp;value=---%0Auid%3A%20DotNext.DelegateHelpers.ChangeType%60%601(System.Delegate)%0Asummary%3A%20'*You%20can%20override%20summary%20for%20the%20API%20here%20using%20*MARKDOWN*%20syntax'%0A---%0A%0A*Please%20type%20below%20more%20information%20about%20this%20API%3A*%0A%0A">Improve this Doc</a>
-  </span>
-  <span class="small pull-right mobile-hide">
-    <a href="https://github.com/sakno/dotNext/blob/gh-pages/src/DotNext/DelegateHelpers.cs/#L195">View Source</a>
-  </span>
-  <a id="DotNext_DelegateHelpers_ChangeType_" data-uid="DotNext.DelegateHelpers.ChangeType*"></a>
-  <h4 id="DotNext_DelegateHelpers_ChangeType__1_System_Delegate_" data-uid="DotNext.DelegateHelpers.ChangeType``1(System.Delegate)">ChangeType&lt;D&gt;(Delegate)</h4>
+</td>
+      </tr>
+    </tbody>
+  </table>
+  <span class="small pull-right mobile-hide">
+    <span class="divider">|</span>
+    <a href="https://github.com/sakno/DotNext/new/gh-pages/apiSpec/new?filename=DotNext_DelegateHelpers_ChangeType__1_System_Delegate_.md&amp;value=---%0Auid%3A%20DotNext.DelegateHelpers.ChangeType%60%601(System.Delegate)%0Asummary%3A%20'*You%20can%20override%20summary%20for%20the%20API%20here%20using%20*MARKDOWN*%20syntax'%0A---%0A%0A*Please%20type%20below%20more%20information%20about%20this%20API%3A*%0A%0A">Improve this Doc</a>
+  </span>
+  <span class="small pull-right mobile-hide">
+    <a href="https://github.com/sakno/DotNext/blob/gh-pages/src/DotNext/DelegateHelpers.cs/#L195">View Source</a>
+  </span>
+  <a id="DotNext_DelegateHelpers_ChangeType_" data-uid="DotNext.DelegateHelpers.ChangeType*"></a>
+  <h4 id="DotNext_DelegateHelpers_ChangeType__1_System_Delegate_" data-uid="DotNext.DelegateHelpers.ChangeType``1(System.Delegate)">ChangeType&lt;D&gt;(Delegate)</h4>
   <div class="markdown level1 summary"><p>Returns a new delegate of different type which
 points to the same method as original delegate.</p>
-</div>
-  <div class="markdown level1 conceptual"></div>
-  <h5 class="decalaration">Declaration</h5>
-  <div class="codewrapper">
+</div>
+  <div class="markdown level1 conceptual"></div>
+  <h5 class="decalaration">Declaration</h5>
+  <div class="codewrapper">
     <pre><code class="lang-csharp hljs">public static D ChangeType&lt;D&gt;(this Delegate d)
-    where D : Delegate</code></pre>
-  </div>
-  <h5 class="parameters">Parameters</h5>
-  <table class="table table-bordered table-striped table-condensed">
-    <thead>
-      <tr>
-        <th>Type</th>
-        <th>Name</th>
-        <th>Description</th>
-      </tr>
-    </thead>
-    <tbody>
-      <tr>
-        <td><a class="xref" href="https://docs.microsoft.com/dotnet/api/system.delegate">Delegate</a></td>
-        <td><span class="parametername">d</span></td>
+
+    where D : Delegate</code></pre>
+  </div>
+  <h5 class="parameters">Parameters</h5>
+  <table class="table table-bordered table-striped table-condensed">
+    <thead>
+      <tr>
+        <th>Type</th>
+        <th>Name</th>
+        <th>Description</th>
+      </tr>
+    </thead>
+    <tbody>
+      <tr>
+        <td><a class="xref" href="https://docs.microsoft.com/dotnet/api/system.delegate">Delegate</a></td>
+        <td><span class="parametername">d</span></td>
         <td><p>Delegate to convert.</p>
-</td>
-      </tr>
-    </tbody>
-  </table>
-  <h5 class="returns">Returns</h5>
-  <table class="table table-bordered table-striped table-condensed">
-    <thead>
-      <tr>
-        <th>Type</th>
-        <th>Description</th>
-      </tr>
-    </thead>
-    <tbody>
-      <tr>
-        <td><span class="xref">D</span></td>
+</td>
+      </tr>
+    </tbody>
+  </table>
+  <h5 class="returns">Returns</h5>
+  <table class="table table-bordered table-striped table-condensed">
+    <thead>
+      <tr>
+        <th>Type</th>
+        <th>Description</th>
+      </tr>
+    </thead>
+    <tbody>
+      <tr>
+        <td><span class="xref">D</span></td>
         <td><p>A method wrapped into new delegate type.</p>
-</td>
-      </tr>
-    </tbody>
-  </table>
-  <h5 class="typeParameters">Type Parameters</h5>
-  <table class="table table-bordered table-striped table-condensed">
-    <thead>
-      <tr>
-        <th>Name</th>
-        <th>Description</th>
-      </tr>
-    </thead>
-    <tbody>
-      <tr>
-        <td><span class="parametername">D</span></td>
+</td>
+      </tr>
+    </tbody>
+  </table>
+  <h5 class="typeParameters">Type Parameters</h5>
+  <table class="table table-bordered table-striped table-condensed">
+    <thead>
+      <tr>
+        <th>Name</th>
+        <th>Description</th>
+      </tr>
+    </thead>
+    <tbody>
+      <tr>
+        <td><span class="parametername">D</span></td>
         <td><p>A new delegate type.</p>
-</td>
-      </tr>
-    </tbody>
-  </table>
-  <h5 class="exceptions">Exceptions</h5>
-  <table class="table table-bordered table-striped table-condensed">
-    <thead>
-      <tr>
-        <th>Type</th>
-        <th>Condition</th>
-      </tr>
-    </thead>
-    <tbody>
-      <tr>
-        <td><a class="xref" href="https://docs.microsoft.com/dotnet/api/system.argumentexception">ArgumentException</a></td>
+</td>
+      </tr>
+    </tbody>
+  </table>
+  <h5 class="exceptions">Exceptions</h5>
+  <table class="table table-bordered table-striped table-condensed">
+    <thead>
+      <tr>
+        <th>Type</th>
+        <th>Condition</th>
+      </tr>
+    </thead>
+    <tbody>
+      <tr>
+        <td><a class="xref" href="https://docs.microsoft.com/dotnet/api/system.argumentexception">ArgumentException</a></td>
         <td><p>Cannot convert delegate type.</p>
-</td>
-      </tr>
-    </tbody>
-  </table>
-  <span class="small pull-right mobile-hide">
-    <span class="divider">|</span>
-    <a href="https://github.com/sakno/dotNext/new/gh-pages/apiSpec/new?filename=DotNext_DelegateHelpers_Contravariant__2_System_EventHandler___0__.md&amp;value=---%0Auid%3A%20DotNext.DelegateHelpers.Contravariant%60%602(System.EventHandler%7B%60%600%7D)%0Asummary%3A%20'*You%20can%20override%20summary%20for%20the%20API%20here%20using%20*MARKDOWN*%20syntax'%0A---%0A%0A*Please%20type%20below%20more%20information%20about%20this%20API%3A*%0A%0A">Improve this Doc</a>
-  </span>
-  <span class="small pull-right mobile-hide">
-    <a href="https://github.com/sakno/dotNext/blob/gh-pages/src/DotNext/DelegateHelpers.cs/#L155">View Source</a>
-  </span>
-  <a id="DotNext_DelegateHelpers_Contravariant_" data-uid="DotNext.DelegateHelpers.Contravariant*"></a>
-  <h4 id="DotNext_DelegateHelpers_Contravariant__2_System_EventHandler___0__" data-uid="DotNext.DelegateHelpers.Contravariant``2(System.EventHandler{``0})">Contravariant&lt;I, O&gt;(EventHandler&lt;I&gt;)</h4>
+</td>
+      </tr>
+    </tbody>
+  </table>
+  <span class="small pull-right mobile-hide">
+    <span class="divider">|</span>
+    <a href="https://github.com/sakno/DotNext/new/gh-pages/apiSpec/new?filename=DotNext_DelegateHelpers_Contravariant__2_System_EventHandler___0__.md&amp;value=---%0Auid%3A%20DotNext.DelegateHelpers.Contravariant%60%602(System.EventHandler%7B%60%600%7D)%0Asummary%3A%20'*You%20can%20override%20summary%20for%20the%20API%20here%20using%20*MARKDOWN*%20syntax'%0A---%0A%0A*Please%20type%20below%20more%20information%20about%20this%20API%3A*%0A%0A">Improve this Doc</a>
+  </span>
+  <span class="small pull-right mobile-hide">
+    <a href="https://github.com/sakno/DotNext/blob/gh-pages/src/DotNext/DelegateHelpers.cs/#L155">View Source</a>
+  </span>
+  <a id="DotNext_DelegateHelpers_Contravariant_" data-uid="DotNext.DelegateHelpers.Contravariant*"></a>
+  <h4 id="DotNext_DelegateHelpers_Contravariant__2_System_EventHandler___0__" data-uid="DotNext.DelegateHelpers.Contravariant``2(System.EventHandler{``0})">Contravariant&lt;I, O&gt;(EventHandler&lt;I&gt;)</h4>
   <div class="markdown level1 summary"><p>Performs contravariant conversion
 of actual generic argument specified
 for <a class="xref" href="https://docs.microsoft.com/dotnet/api/system.eventhandler-1">EventHandler&lt;TEventArgs&gt;</a> type.</p>
-</div>
-  <div class="markdown level1 conceptual"></div>
-  <h5 class="decalaration">Declaration</h5>
-  <div class="codewrapper">
+</div>
+  <div class="markdown level1 conceptual"></div>
+  <h5 class="decalaration">Declaration</h5>
+  <div class="codewrapper">
     <pre><code class="lang-csharp hljs">public static EventHandler&lt;O&gt; Contravariant&lt;I, O&gt;(this EventHandler&lt;I&gt; handler)
-    where I : class where O : class, I</code></pre>
-  </div>
-  <h5 class="parameters">Parameters</h5>
-  <table class="table table-bordered table-striped table-condensed">
-    <thead>
-      <tr>
-        <th>Type</th>
-        <th>Name</th>
-        <th>Description</th>
-      </tr>
-    </thead>
-    <tbody>
-      <tr>
-        <td><a class="xref" href="https://docs.microsoft.com/dotnet/api/system.eventhandler-1">EventHandler</a>&lt;I&gt;</td>
-        <td><span class="parametername">handler</span></td>
+
+    where I : class where O : class, I</code></pre>
+  </div>
+  <h5 class="parameters">Parameters</h5>
+  <table class="table table-bordered table-striped table-condensed">
+    <thead>
+      <tr>
+        <th>Type</th>
+        <th>Name</th>
+        <th>Description</th>
+      </tr>
+    </thead>
+    <tbody>
+      <tr>
+        <td><a class="xref" href="https://docs.microsoft.com/dotnet/api/system.eventhandler-1">EventHandler</a>&lt;I&gt;</td>
+        <td><span class="parametername">handler</span></td>
         <td><p>The handler to convert.</p>
-</td>
-      </tr>
-    </tbody>
-  </table>
-  <h5 class="returns">Returns</h5>
-  <table class="table table-bordered table-striped table-condensed">
-    <thead>
-      <tr>
-        <th>Type</th>
-        <th>Description</th>
-      </tr>
-    </thead>
-    <tbody>
-      <tr>
-        <td><a class="xref" href="https://docs.microsoft.com/dotnet/api/system.eventhandler-1">EventHandler</a>&lt;O&gt;</td>
+</td>
+      </tr>
+    </tbody>
+  </table>
+  <h5 class="returns">Returns</h5>
+  <table class="table table-bordered table-striped table-condensed">
+    <thead>
+      <tr>
+        <th>Type</th>
+        <th>Description</th>
+      </tr>
+    </thead>
+    <tbody>
+      <tr>
+        <td><a class="xref" href="https://docs.microsoft.com/dotnet/api/system.eventhandler-1">EventHandler</a>&lt;O&gt;</td>
         <td><p>The delegate referencing the same method as original delegate.</p>
-</td>
-      </tr>
-    </tbody>
-  </table>
-  <h5 class="typeParameters">Type Parameters</h5>
-  <table class="table table-bordered table-striped table-condensed">
-    <thead>
-      <tr>
-        <th>Name</th>
-        <th>Description</th>
-      </tr>
-    </thead>
-    <tbody>
-      <tr>
-        <td><span class="parametername">I</span></td>
+</td>
+      </tr>
+    </tbody>
+  </table>
+  <h5 class="typeParameters">Type Parameters</h5>
+  <table class="table table-bordered table-striped table-condensed">
+    <thead>
+      <tr>
+        <th>Name</th>
+        <th>Description</th>
+      </tr>
+    </thead>
+    <tbody>
+      <tr>
+        <td><span class="parametername">I</span></td>
         <td><p>Input type of the delegate.</p>
-</td>
-      </tr>
-      <tr>
-        <td><span class="parametername">O</span></td>
+</td>
+      </tr>
+      <tr>
+        <td><span class="parametername">O</span></td>
         <td><p>A subtype of <code data-dev-comment-type="typeparamref" class="typeparamref">I</code>.</p>
-</td>
-      </tr>
-    </tbody>
-  </table>
-  <h5 id="DotNext_DelegateHelpers_Contravariant__2_System_EventHandler___0___remarks">Remarks</h5>
+</td>
+      </tr>
+    </tbody>
+  </table>
+  <h5 id="DotNext_DelegateHelpers_Contravariant__2_System_EventHandler___0___remarks">Remarks</h5>
   <div class="markdown level1 remarks"><p>Generic parameter of delegate <a class="xref" href="https://docs.microsoft.com/dotnet/api/system.eventhandler-1">EventHandler&lt;TEventArgs&gt;</a>
 is not marked as <span class="xref">langword_csharp_in</span> so compiler doesn't
 support contravariant conversion for it. This method
 provides contravariant conversion for this delegate type.</p>
-</div>
-  <span class="small pull-right mobile-hide">
-    <span class="divider">|</span>
-    <a href="https://github.com/sakno/dotNext/new/gh-pages/apiSpec/new?filename=DotNext_DelegateHelpers_CreateClosedDelegateFactory__1_System_Linq_Expressions_Expression___0__.md&amp;value=---%0Auid%3A%20DotNext.DelegateHelpers.CreateClosedDelegateFactory%60%601(System.Linq.Expressions.Expression%7B%60%600%7D)%0Asummary%3A%20'*You%20can%20override%20summary%20for%20the%20API%20here%20using%20*MARKDOWN*%20syntax'%0A---%0A%0A*Please%20type%20below%20more%20information%20about%20this%20API%3A*%0A%0A">Improve this Doc</a>
-  </span>
-  <span class="small pull-right mobile-hide">
-    <a href="https://github.com/sakno/dotNext/blob/gh-pages/src/DotNext/DelegateHelpers.cs/#L133">View Source</a>
-  </span>
-  <a id="DotNext_DelegateHelpers_CreateClosedDelegateFactory_" data-uid="DotNext.DelegateHelpers.CreateClosedDelegateFactory*"></a>
-  <h4 id="DotNext_DelegateHelpers_CreateClosedDelegateFactory__1_System_Linq_Expressions_Expression___0__" data-uid="DotNext.DelegateHelpers.CreateClosedDelegateFactory``1(System.Linq.Expressions.Expression{``0})">CreateClosedDelegateFactory&lt;D&gt;(Expression&lt;D&gt;)</h4>
+</div>
+  <span class="small pull-right mobile-hide">
+    <span class="divider">|</span>
+    <a href="https://github.com/sakno/DotNext/new/gh-pages/apiSpec/new?filename=DotNext_DelegateHelpers_CreateClosedDelegateFactory__1_System_Linq_Expressions_Expression___0__.md&amp;value=---%0Auid%3A%20DotNext.DelegateHelpers.CreateClosedDelegateFactory%60%601(System.Linq.Expressions.Expression%7B%60%600%7D)%0Asummary%3A%20'*You%20can%20override%20summary%20for%20the%20API%20here%20using%20*MARKDOWN*%20syntax'%0A---%0A%0A*Please%20type%20below%20more%20information%20about%20this%20API%3A*%0A%0A">Improve this Doc</a>
+  </span>
+  <span class="small pull-right mobile-hide">
+    <a href="https://github.com/sakno/DotNext/blob/gh-pages/src/DotNext/DelegateHelpers.cs/#L133">View Source</a>
+  </span>
+  <a id="DotNext_DelegateHelpers_CreateClosedDelegateFactory_" data-uid="DotNext.DelegateHelpers.CreateClosedDelegateFactory*"></a>
+  <h4 id="DotNext_DelegateHelpers_CreateClosedDelegateFactory__1_System_Linq_Expressions_Expression___0__" data-uid="DotNext.DelegateHelpers.CreateClosedDelegateFactory``1(System.Linq.Expressions.Expression{``0})">CreateClosedDelegateFactory&lt;D&gt;(Expression&lt;D&gt;)</h4>
   <div class="markdown level1 summary"><p>Creates a factory for closed delegates.</p>
-</div>
-  <div class="markdown level1 conceptual"></div>
-  <h5 class="decalaration">Declaration</h5>
-  <div class="codewrapper">
+</div>
+  <div class="markdown level1 conceptual"></div>
+  <h5 class="decalaration">Declaration</h5>
+  <div class="codewrapper">
     <pre><code class="lang-csharp hljs">public static Func&lt;object, D&gt; CreateClosedDelegateFactory&lt;D&gt;(Expression&lt;D&gt; expression)
-    where D : Delegate</code></pre>
-  </div>
-  <h5 class="parameters">Parameters</h5>
-  <table class="table table-bordered table-striped table-condensed">
-    <thead>
-      <tr>
-        <th>Type</th>
-        <th>Name</th>
-        <th>Description</th>
-      </tr>
-    </thead>
-    <tbody>
-      <tr>
-        <td><a class="xref" href="https://docs.microsoft.com/dotnet/api/system.linq.expressions.expression-1">Expression</a>&lt;D&gt;</td>
-        <td><span class="parametername">expression</span></td>
+
+    where D : Delegate</code></pre>
+  </div>
+  <h5 class="parameters">Parameters</h5>
+  <table class="table table-bordered table-striped table-condensed">
+    <thead>
+      <tr>
+        <th>Type</th>
+        <th>Name</th>
+        <th>Description</th>
+      </tr>
+    </thead>
+    <tbody>
+      <tr>
+        <td><a class="xref" href="https://docs.microsoft.com/dotnet/api/system.linq.expressions.expression-1">Expression</a>&lt;D&gt;</td>
+        <td><span class="parametername">expression</span></td>
         <td><p>The expression tree containing instance method, property, operator call.</p>
-</td>
-      </tr>
-    </tbody>
-  </table>
-  <h5 class="returns">Returns</h5>
-  <table class="table table-bordered table-striped table-condensed">
-    <thead>
-      <tr>
-        <th>Type</th>
-        <th>Description</th>
-      </tr>
-    </thead>
-    <tbody>
-      <tr>
-        <td><a class="xref" href="https://docs.microsoft.com/dotnet/api/system.func-2">Func</a>&lt;<a class="xref" href="https://docs.microsoft.com/dotnet/api/system.object">Object</a>, D&gt;</td>
+</td>
+      </tr>
+    </tbody>
+  </table>
+  <h5 class="returns">Returns</h5>
+  <table class="table table-bordered table-striped table-condensed">
+    <thead>
+      <tr>
+        <th>Type</th>
+        <th>Description</th>
+      </tr>
+    </thead>
+    <tbody>
+      <tr>
+        <td><a class="xref" href="https://docs.microsoft.com/dotnet/api/system.func-2">Func</a>&lt;<a class="xref" href="https://docs.microsoft.com/dotnet/api/system.object">Object</a>, D&gt;</td>
         <td><p>The factory of closed delegate.</p>
-</td>
-      </tr>
-    </tbody>
-  </table>
-  <h5 class="typeParameters">Type Parameters</h5>
-  <table class="table table-bordered table-striped table-condensed">
-    <thead>
-      <tr>
-        <th>Name</th>
-        <th>Description</th>
-      </tr>
-    </thead>
-    <tbody>
-      <tr>
-        <td><span class="parametername">D</span></td>
+</td>
+      </tr>
+    </tbody>
+  </table>
+  <h5 class="typeParameters">Type Parameters</h5>
+  <table class="table table-bordered table-striped table-condensed">
+    <thead>
+      <tr>
+        <th>Name</th>
+        <th>Description</th>
+      </tr>
+    </thead>
+    <tbody>
+      <tr>
+        <td><span class="parametername">D</span></td>
         <td><p>The type of the delegate describing expression tree.</p>
-</td>
-      </tr>
-    </tbody>
-  </table>
-  <span class="small pull-right mobile-hide">
-    <span class="divider">|</span>
-    <a href="https://github.com/sakno/dotNext/new/gh-pages/apiSpec/new?filename=DotNext_DelegateHelpers_CreateDelegate__1_System_Reflection_MethodInfo_System_Object_.md&amp;value=---%0Auid%3A%20DotNext.DelegateHelpers.CreateDelegate%60%601(System.Reflection.MethodInfo%2CSystem.Object)%0Asummary%3A%20'*You%20can%20override%20summary%20for%20the%20API%20here%20using%20*MARKDOWN*%20syntax'%0A---%0A%0A*Please%20type%20below%20more%20information%20about%20this%20API%3A*%0A%0A">Improve this Doc</a>
-  </span>
-  <span class="small pull-right mobile-hide">
-    <a href="https://github.com/sakno/dotNext/blob/gh-pages/src/DotNext/DelegateHelpers.cs/#L169">View Source</a>
-  </span>
-  <a id="DotNext_DelegateHelpers_CreateDelegate_" data-uid="DotNext.DelegateHelpers.CreateDelegate*"></a>
-  <h4 id="DotNext_DelegateHelpers_CreateDelegate__1_System_Reflection_MethodInfo_System_Object_" data-uid="DotNext.DelegateHelpers.CreateDelegate``1(System.Reflection.MethodInfo,System.Object)">CreateDelegate&lt;D&gt;(MethodInfo, Object)</h4>
+</td>
+      </tr>
+    </tbody>
+  </table>
+  <span class="small pull-right mobile-hide">
+    <span class="divider">|</span>
+    <a href="https://github.com/sakno/DotNext/new/gh-pages/apiSpec/new?filename=DotNext_DelegateHelpers_CreateDelegate__1_System_Reflection_MethodInfo_System_Object_.md&amp;value=---%0Auid%3A%20DotNext.DelegateHelpers.CreateDelegate%60%601(System.Reflection.MethodInfo%2CSystem.Object)%0Asummary%3A%20'*You%20can%20override%20summary%20for%20the%20API%20here%20using%20*MARKDOWN*%20syntax'%0A---%0A%0A*Please%20type%20below%20more%20information%20about%20this%20API%3A*%0A%0A">Improve this Doc</a>
+  </span>
+  <span class="small pull-right mobile-hide">
+    <a href="https://github.com/sakno/DotNext/blob/gh-pages/src/DotNext/DelegateHelpers.cs/#L169">View Source</a>
+  </span>
+  <a id="DotNext_DelegateHelpers_CreateDelegate_" data-uid="DotNext.DelegateHelpers.CreateDelegate*"></a>
+  <h4 id="DotNext_DelegateHelpers_CreateDelegate__1_System_Reflection_MethodInfo_System_Object_" data-uid="DotNext.DelegateHelpers.CreateDelegate``1(System.Reflection.MethodInfo,System.Object)">CreateDelegate&lt;D&gt;(MethodInfo, Object)</h4>
   <div class="markdown level1 summary"><p>Creates a delegate of the specified type with the specified target from this method.</p>
-</div>
-  <div class="markdown level1 conceptual"></div>
-  <h5 class="decalaration">Declaration</h5>
-  <div class="codewrapper">
+</div>
+  <div class="markdown level1 conceptual"></div>
+  <h5 class="decalaration">Declaration</h5>
+  <div class="codewrapper">
     <pre><code class="lang-csharp hljs">public static D CreateDelegate&lt;D&gt;(this MethodInfo method, object target = null)
-    where D : Delegate</code></pre>
-  </div>
-  <h5 class="parameters">Parameters</h5>
-  <table class="table table-bordered table-striped table-condensed">
-    <thead>
-      <tr>
-        <th>Type</th>
-        <th>Name</th>
-        <th>Description</th>
-      </tr>
-    </thead>
-    <tbody>
-      <tr>
-        <td><a class="xref" href="https://docs.microsoft.com/dotnet/api/system.reflection.methodinfo">MethodInfo</a></td>
-        <td><span class="parametername">method</span></td>
+
+    where D : Delegate</code></pre>
+  </div>
+  <h5 class="parameters">Parameters</h5>
+  <table class="table table-bordered table-striped table-condensed">
+    <thead>
+      <tr>
+        <th>Type</th>
+        <th>Name</th>
+        <th>Description</th>
+      </tr>
+    </thead>
+    <tbody>
+      <tr>
+        <td><a class="xref" href="https://docs.microsoft.com/dotnet/api/system.reflection.methodinfo">MethodInfo</a></td>
+        <td><span class="parametername">method</span></td>
         <td><p>The method to be wrapped into delegate.</p>
-</td>
-      </tr>
-      <tr>
-        <td><a class="xref" href="https://docs.microsoft.com/dotnet/api/system.object">Object</a></td>
-        <td><span class="parametername">target</span></td>
+</td>
+      </tr>
+      <tr>
+        <td><a class="xref" href="https://docs.microsoft.com/dotnet/api/system.object">Object</a></td>
+        <td><span class="parametername">target</span></td>
         <td><p>The object targeted by the delegate.</p>
-</td>
-      </tr>
-    </tbody>
-  </table>
-  <h5 class="returns">Returns</h5>
-  <table class="table table-bordered table-striped table-condensed">
-    <thead>
-      <tr>
-        <th>Type</th>
-        <th>Description</th>
-      </tr>
-    </thead>
-    <tbody>
-      <tr>
-        <td><span class="xref">D</span></td>
+</td>
+      </tr>
+    </tbody>
+  </table>
+  <h5 class="returns">Returns</h5>
+  <table class="table table-bordered table-striped table-condensed">
+    <thead>
+      <tr>
+        <th>Type</th>
+        <th>Description</th>
+      </tr>
+    </thead>
+    <tbody>
+      <tr>
+        <td><span class="xref">D</span></td>
         <td><p>The delegate for the specified method.</p>
-</td>
-      </tr>
-    </tbody>
-  </table>
-  <h5 class="typeParameters">Type Parameters</h5>
-  <table class="table table-bordered table-striped table-condensed">
-    <thead>
-      <tr>
-        <th>Name</th>
-        <th>Description</th>
-      </tr>
-    </thead>
-    <tbody>
-      <tr>
-        <td><span class="parametername">D</span></td>
+</td>
+      </tr>
+    </tbody>
+  </table>
+  <h5 class="typeParameters">Type Parameters</h5>
+  <table class="table table-bordered table-striped table-condensed">
+    <thead>
+      <tr>
+        <th>Name</th>
+        <th>Description</th>
+      </tr>
+    </thead>
+    <tbody>
+      <tr>
+        <td><span class="parametername">D</span></td>
         <td><p>The type of the delegate to create.</p>
-</td>
-      </tr>
-    </tbody>
-  </table>
-  <h5 id="DotNext_DelegateHelpers_CreateDelegate__1_System_Reflection_MethodInfo_System_Object__seealso">See Also</h5>
-  <div class="seealso">
-      <div><a class="xref" href="https://docs.microsoft.com/dotnet/api/system.reflection.methodinfo.createdelegate#System_Reflection_MethodInfo_CreateDelegate_System_Type_System_Object_">CreateDelegate</a>(<a class="xref" href="https://docs.microsoft.com/dotnet/api/system.type">Type</a>, <a class="xref" href="https://docs.microsoft.com/dotnet/api/system.object">Object</a>)</div>
-  </div>
-  <span class="small pull-right mobile-hide">
-    <span class="divider">|</span>
-    <a href="https://github.com/sakno/dotNext/new/gh-pages/apiSpec/new?filename=DotNext_DelegateHelpers_CreateOpenDelegate__1_System_Linq_Expressions_Expression___0__.md&amp;value=---%0Auid%3A%20DotNext.DelegateHelpers.CreateOpenDelegate%60%601(System.Linq.Expressions.Expression%7B%60%600%7D)%0Asummary%3A%20'*You%20can%20override%20summary%20for%20the%20API%20here%20using%20*MARKDOWN*%20syntax'%0A---%0A%0A*Please%20type%20below%20more%20information%20about%20this%20API%3A*%0A%0A">Improve this Doc</a>
-  </span>
-  <span class="small pull-right mobile-hide">
-    <a href="https://github.com/sakno/dotNext/blob/gh-pages/src/DotNext/DelegateHelpers.cs/#L125">View Source</a>
-  </span>
-  <a id="DotNext_DelegateHelpers_CreateOpenDelegate_" data-uid="DotNext.DelegateHelpers.CreateOpenDelegate*"></a>
-  <h4 id="DotNext_DelegateHelpers_CreateOpenDelegate__1_System_Linq_Expressions_Expression___0__" data-uid="DotNext.DelegateHelpers.CreateOpenDelegate``1(System.Linq.Expressions.Expression{``0})">CreateOpenDelegate&lt;D&gt;(Expression&lt;D&gt;)</h4>
+</td>
+      </tr>
+    </tbody>
+  </table>
+  <h5 id="DotNext_DelegateHelpers_CreateDelegate__1_System_Reflection_MethodInfo_System_Object__seealso">See Also</h5>
+  <div class="seealso">
+      <div><a class="xref" href="https://docs.microsoft.com/dotnet/api/system.reflection.methodinfo.createdelegate#System_Reflection_MethodInfo_CreateDelegate_System_Type_System_Object_">CreateDelegate</a>(<a class="xref" href="https://docs.microsoft.com/dotnet/api/system.type">Type</a>, <a class="xref" href="https://docs.microsoft.com/dotnet/api/system.object">Object</a>)</div>
+  </div>
+  <span class="small pull-right mobile-hide">
+    <span class="divider">|</span>
+    <a href="https://github.com/sakno/DotNext/new/gh-pages/apiSpec/new?filename=DotNext_DelegateHelpers_CreateOpenDelegate__1_System_Linq_Expressions_Expression___0__.md&amp;value=---%0Auid%3A%20DotNext.DelegateHelpers.CreateOpenDelegate%60%601(System.Linq.Expressions.Expression%7B%60%600%7D)%0Asummary%3A%20'*You%20can%20override%20summary%20for%20the%20API%20here%20using%20*MARKDOWN*%20syntax'%0A---%0A%0A*Please%20type%20below%20more%20information%20about%20this%20API%3A*%0A%0A">Improve this Doc</a>
+  </span>
+  <span class="small pull-right mobile-hide">
+    <a href="https://github.com/sakno/DotNext/blob/gh-pages/src/DotNext/DelegateHelpers.cs/#L125">View Source</a>
+  </span>
+  <a id="DotNext_DelegateHelpers_CreateOpenDelegate_" data-uid="DotNext.DelegateHelpers.CreateOpenDelegate*"></a>
+  <h4 id="DotNext_DelegateHelpers_CreateOpenDelegate__1_System_Linq_Expressions_Expression___0__" data-uid="DotNext.DelegateHelpers.CreateOpenDelegate``1(System.Linq.Expressions.Expression{``0})">CreateOpenDelegate&lt;D&gt;(Expression&lt;D&gt;)</h4>
   <div class="markdown level1 summary"><p>Creates open delegate for the instance method, property, operator referenced
 in expression tree.</p>
-</div>
-  <div class="markdown level1 conceptual"></div>
-  <h5 class="decalaration">Declaration</h5>
-  <div class="codewrapper">
+</div>
+  <div class="markdown level1 conceptual"></div>
+  <h5 class="decalaration">Declaration</h5>
+  <div class="codewrapper">
     <pre><code class="lang-csharp hljs">public static D CreateOpenDelegate&lt;D&gt;(Expression&lt;D&gt; expression)
-    where D : Delegate</code></pre>
-  </div>
-  <h5 class="parameters">Parameters</h5>
-  <table class="table table-bordered table-striped table-condensed">
-    <thead>
-      <tr>
-        <th>Type</th>
-        <th>Name</th>
-        <th>Description</th>
-      </tr>
-    </thead>
-    <tbody>
-      <tr>
-        <td><a class="xref" href="https://docs.microsoft.com/dotnet/api/system.linq.expressions.expression-1">Expression</a>&lt;D&gt;</td>
-        <td><span class="parametername">expression</span></td>
+
+    where D : Delegate</code></pre>
+  </div>
+  <h5 class="parameters">Parameters</h5>
+  <table class="table table-bordered table-striped table-condensed">
+    <thead>
+      <tr>
+        <th>Type</th>
+        <th>Name</th>
+        <th>Description</th>
+      </tr>
+    </thead>
+    <tbody>
+      <tr>
+        <td><a class="xref" href="https://docs.microsoft.com/dotnet/api/system.linq.expressions.expression-1">Expression</a>&lt;D&gt;</td>
+        <td><span class="parametername">expression</span></td>
         <td><p>The expression tree containing instance method call.</p>
-</td>
-      </tr>
-    </tbody>
-  </table>
-  <h5 class="returns">Returns</h5>
-  <table class="table table-bordered table-striped table-condensed">
-    <thead>
-      <tr>
-        <th>Type</th>
-        <th>Description</th>
-      </tr>
-    </thead>
-    <tbody>
-      <tr>
-        <td><span class="xref">D</span></td>
+</td>
+      </tr>
+    </tbody>
+  </table>
+  <h5 class="returns">Returns</h5>
+  <table class="table table-bordered table-striped table-condensed">
+    <thead>
+      <tr>
+        <th>Type</th>
+        <th>Description</th>
+      </tr>
+    </thead>
+    <tbody>
+      <tr>
+        <td><span class="xref">D</span></td>
         <td><p>The open delegate.</p>
-</td>
-      </tr>
-    </tbody>
-  </table>
-  <h5 class="typeParameters">Type Parameters</h5>
-  <table class="table table-bordered table-striped table-condensed">
-    <thead>
-      <tr>
-        <th>Name</th>
-        <th>Description</th>
-      </tr>
-    </thead>
-    <tbody>
-      <tr>
-        <td><span class="parametername">D</span></td>
+</td>
+      </tr>
+    </tbody>
+  </table>
+  <h5 class="typeParameters">Type Parameters</h5>
+  <table class="table table-bordered table-striped table-condensed">
+    <thead>
+      <tr>
+        <th>Name</th>
+        <th>Description</th>
+      </tr>
+    </thead>
+    <tbody>
+      <tr>
+        <td><span class="parametername">D</span></td>
         <td><p>The type of the delegate describing expression tree.</p>
-</td>
-      </tr>
-    </tbody>
-  </table>
-  <h5 class="exceptions">Exceptions</h5>
-  <table class="table table-bordered table-striped table-condensed">
-    <thead>
-      <tr>
-        <th>Type</th>
-        <th>Condition</th>
-      </tr>
-    </thead>
-    <tbody>
-      <tr>
-        <td><a class="xref" href="https://docs.microsoft.com/dotnet/api/system.argumentexception">ArgumentException</a></td>
+</td>
+      </tr>
+    </tbody>
+  </table>
+  <h5 class="exceptions">Exceptions</h5>
+  <table class="table table-bordered table-striped table-condensed">
+    <thead>
+      <tr>
+        <th>Type</th>
+        <th>Condition</th>
+      </tr>
+    </thead>
+    <tbody>
+      <tr>
+        <td><a class="xref" href="https://docs.microsoft.com/dotnet/api/system.argumentexception">ArgumentException</a></td>
         <td><p><code data-dev-comment-type="paramref" class="paramref">expression</code> is not valid expression tree.</p>
-</td>
-      </tr>
-    </tbody>
-  </table>
-  <span class="small pull-right mobile-hide">
-    <span class="divider">|</span>
-    <a href="https://github.com/sakno/dotNext/new/gh-pages/apiSpec/new?filename=DotNext_DelegateHelpers_Unbind__1_System_Action_.md&amp;value=---%0Auid%3A%20DotNext.DelegateHelpers.Unbind%60%601(System.Action)%0Asummary%3A%20'*You%20can%20override%20summary%20for%20the%20API%20here%20using%20*MARKDOWN*%20syntax'%0A---%0A%0A*Please%20type%20below%20more%20information%20about%20this%20API%3A*%0A%0A">Improve this Doc</a>
-  </span>
-  <span class="small pull-right mobile-hide">
-    <a href="https://github.com/sakno/dotNext/blob/gh-pages/src/DotNext/DelegateHelpers.cs/#L427">View Source</a>
-  </span>
-  <a id="DotNext_DelegateHelpers_Unbind_" data-uid="DotNext.DelegateHelpers.Unbind*"></a>
-  <h4 id="DotNext_DelegateHelpers_Unbind__1_System_Action_" data-uid="DotNext.DelegateHelpers.Unbind``1(System.Action)">Unbind&lt;T&gt;(Action)</h4>
+</td>
+      </tr>
+    </tbody>
+  </table>
+  <span class="small pull-right mobile-hide">
+    <span class="divider">|</span>
+    <a href="https://github.com/sakno/DotNext/new/gh-pages/apiSpec/new?filename=DotNext_DelegateHelpers_Unbind__1_System_Action_.md&amp;value=---%0Auid%3A%20DotNext.DelegateHelpers.Unbind%60%601(System.Action)%0Asummary%3A%20'*You%20can%20override%20summary%20for%20the%20API%20here%20using%20*MARKDOWN*%20syntax'%0A---%0A%0A*Please%20type%20below%20more%20information%20about%20this%20API%3A*%0A%0A">Improve this Doc</a>
+  </span>
+  <span class="small pull-right mobile-hide">
+    <a href="https://github.com/sakno/DotNext/blob/gh-pages/src/DotNext/DelegateHelpers.cs/#L427">View Source</a>
+  </span>
+  <a id="DotNext_DelegateHelpers_Unbind_" data-uid="DotNext.DelegateHelpers.Unbind*"></a>
+  <h4 id="DotNext_DelegateHelpers_Unbind__1_System_Action_" data-uid="DotNext.DelegateHelpers.Unbind``1(System.Action)">Unbind&lt;T&gt;(Action)</h4>
   <div class="markdown level1 summary"><p>Converts implicitly bound delegate into its unbound version.</p>
-</div>
-  <div class="markdown level1 conceptual"></div>
-  <h5 class="decalaration">Declaration</h5>
-  <div class="codewrapper">
+</div>
+  <div class="markdown level1 conceptual"></div>
+  <h5 class="decalaration">Declaration</h5>
+  <div class="codewrapper">
     <pre><code class="lang-csharp hljs">public static Action&lt;T&gt; Unbind&lt;T&gt;(this Action action)
-    where T : class</code></pre>
-  </div>
-  <h5 class="parameters">Parameters</h5>
-  <table class="table table-bordered table-striped table-condensed">
-    <thead>
-      <tr>
-        <th>Type</th>
-        <th>Name</th>
-        <th>Description</th>
-      </tr>
-    </thead>
-    <tbody>
-      <tr>
-        <td><a class="xref" href="https://docs.microsoft.com/dotnet/api/system.action">Action</a></td>
-        <td><span class="parametername">action</span></td>
+
+    where T : class</code></pre>
+  </div>
+  <h5 class="parameters">Parameters</h5>
+  <table class="table table-bordered table-striped table-condensed">
+    <thead>
+      <tr>
+        <th>Type</th>
+        <th>Name</th>
+        <th>Description</th>
+      </tr>
+    </thead>
+    <tbody>
+      <tr>
+        <td><a class="xref" href="https://docs.microsoft.com/dotnet/api/system.action">Action</a></td>
+        <td><span class="parametername">action</span></td>
         <td><p>The delegate to unbind.</p>
-</td>
-      </tr>
-    </tbody>
-  </table>
-  <h5 class="returns">Returns</h5>
-  <table class="table table-bordered table-striped table-condensed">
-    <thead>
-      <tr>
-        <th>Type</th>
-        <th>Description</th>
-      </tr>
-    </thead>
-    <tbody>
-      <tr>
-        <td><a class="xref" href="https://docs.microsoft.com/dotnet/api/system.action-1">Action</a>&lt;T&gt;</td>
+</td>
+      </tr>
+    </tbody>
+  </table>
+  <h5 class="returns">Returns</h5>
+  <table class="table table-bordered table-striped table-condensed">
+    <thead>
+      <tr>
+        <th>Type</th>
+        <th>Description</th>
+      </tr>
+    </thead>
+    <tbody>
+      <tr>
+        <td><a class="xref" href="https://docs.microsoft.com/dotnet/api/system.action-1">Action</a>&lt;T&gt;</td>
         <td><p>Unbound version of the delegate.</p>
-</td>
-      </tr>
-    </tbody>
-  </table>
-  <h5 class="typeParameters">Type Parameters</h5>
-  <table class="table table-bordered table-striped table-condensed">
-    <thead>
-      <tr>
-        <th>Name</th>
-        <th>Description</th>
-      </tr>
-    </thead>
-    <tbody>
-      <tr>
-        <td><span class="parametername">T</span></td>
+</td>
+      </tr>
+    </tbody>
+  </table>
+  <h5 class="typeParameters">Type Parameters</h5>
+  <table class="table table-bordered table-striped table-condensed">
+    <thead>
+      <tr>
+        <th>Name</th>
+        <th>Description</th>
+      </tr>
+    </thead>
+    <tbody>
+      <tr>
+        <td><span class="parametername">T</span></td>
         <td><p>The expected type of <a class="xref" href="https://docs.microsoft.com/dotnet/api/system.delegate.target#System_Delegate_Target">Target</a>.</p>
-</td>
-      </tr>
-    </tbody>
-  </table>
-  <h5 class="exceptions">Exceptions</h5>
-  <table class="table table-bordered table-striped table-condensed">
-    <thead>
-      <tr>
-        <th>Type</th>
-        <th>Condition</th>
-      </tr>
-    </thead>
-    <tbody>
-      <tr>
-        <td><a class="xref" href="https://docs.microsoft.com/dotnet/api/system.invalidoperationexception">InvalidOperationException</a></td>
+</td>
+      </tr>
+    </tbody>
+  </table>
+  <h5 class="exceptions">Exceptions</h5>
+  <table class="table table-bordered table-striped table-condensed">
+    <thead>
+      <tr>
+        <th>Type</th>
+        <th>Condition</th>
+      </tr>
+    </thead>
+    <tbody>
+      <tr>
+        <td><a class="xref" href="https://docs.microsoft.com/dotnet/api/system.invalidoperationexception">InvalidOperationException</a></td>
         <td><p><a class="xref" href="https://docs.microsoft.com/dotnet/api/system.delegate.target#System_Delegate_Target">Target</a> of <code data-dev-comment-type="paramref" class="paramref">action</code> is not contravarient to type <code data-dev-comment-type="typeparamref" class="typeparamref">T</code>.</p>
-</td>
-      </tr>
-    </tbody>
-  </table>
-  <span class="small pull-right mobile-hide">
-    <span class="divider">|</span>
-    <a href="https://github.com/sakno/dotNext/new/gh-pages/apiSpec/new?filename=DotNext_DelegateHelpers_Unbind__2_System_Action___1__.md&amp;value=---%0Auid%3A%20DotNext.DelegateHelpers.Unbind%60%602(System.Action%7B%60%601%7D)%0Asummary%3A%20'*You%20can%20override%20summary%20for%20the%20API%20here%20using%20*MARKDOWN*%20syntax'%0A---%0A%0A*Please%20type%20below%20more%20information%20about%20this%20API%3A*%0A%0A">Improve this Doc</a>
-  </span>
-  <span class="small pull-right mobile-hide">
-    <a href="https://github.com/sakno/dotNext/blob/gh-pages/src/DotNext/DelegateHelpers.cs/#L460">View Source</a>
-  </span>
-  <a id="DotNext_DelegateHelpers_Unbind_" data-uid="DotNext.DelegateHelpers.Unbind*"></a>
-  <h4 id="DotNext_DelegateHelpers_Unbind__2_System_Action___1__" data-uid="DotNext.DelegateHelpers.Unbind``2(System.Action{``1})">Unbind&lt;G, T&gt;(Action&lt;T&gt;)</h4>
+</td>
+      </tr>
+    </tbody>
+  </table>
+  <span class="small pull-right mobile-hide">
+    <span class="divider">|</span>
+    <a href="https://github.com/sakno/DotNext/new/gh-pages/apiSpec/new?filename=DotNext_DelegateHelpers_Unbind__2_System_Action___1__.md&amp;value=---%0Auid%3A%20DotNext.DelegateHelpers.Unbind%60%602(System.Action%7B%60%601%7D)%0Asummary%3A%20'*You%20can%20override%20summary%20for%20the%20API%20here%20using%20*MARKDOWN*%20syntax'%0A---%0A%0A*Please%20type%20below%20more%20information%20about%20this%20API%3A*%0A%0A">Improve this Doc</a>
+  </span>
+  <span class="small pull-right mobile-hide">
+    <a href="https://github.com/sakno/DotNext/blob/gh-pages/src/DotNext/DelegateHelpers.cs/#L460">View Source</a>
+  </span>
+  <a id="DotNext_DelegateHelpers_Unbind_" data-uid="DotNext.DelegateHelpers.Unbind*"></a>
+  <h4 id="DotNext_DelegateHelpers_Unbind__2_System_Action___1__" data-uid="DotNext.DelegateHelpers.Unbind``2(System.Action{``1})">Unbind&lt;G, T&gt;(Action&lt;T&gt;)</h4>
   <div class="markdown level1 summary"><p>Converts implicitly bound delegate into its unbound version.</p>
-</div>
-  <div class="markdown level1 conceptual"></div>
-  <h5 class="decalaration">Declaration</h5>
-  <div class="codewrapper">
+</div>
+  <div class="markdown level1 conceptual"></div>
+  <h5 class="decalaration">Declaration</h5>
+  <div class="codewrapper">
     <pre><code class="lang-csharp hljs">public static Action&lt;G, T&gt; Unbind&lt;G, T&gt;(this Action&lt;T&gt; action)
-    where G : class</code></pre>
-  </div>
-  <h5 class="parameters">Parameters</h5>
-  <table class="table table-bordered table-striped table-condensed">
-    <thead>
-      <tr>
-        <th>Type</th>
-        <th>Name</th>
-        <th>Description</th>
-      </tr>
-    </thead>
-    <tbody>
-      <tr>
-        <td><a class="xref" href="https://docs.microsoft.com/dotnet/api/system.action-1">Action</a>&lt;T&gt;</td>
-        <td><span class="parametername">action</span></td>
+
+    where G : class</code></pre>
+  </div>
+  <h5 class="parameters">Parameters</h5>
+  <table class="table table-bordered table-striped table-condensed">
+    <thead>
+      <tr>
+        <th>Type</th>
+        <th>Name</th>
+        <th>Description</th>
+      </tr>
+    </thead>
+    <tbody>
+      <tr>
+        <td><a class="xref" href="https://docs.microsoft.com/dotnet/api/system.action-1">Action</a>&lt;T&gt;</td>
+        <td><span class="parametername">action</span></td>
         <td><p>The delegate to unbind.</p>
-</td>
-      </tr>
-    </tbody>
-  </table>
-  <h5 class="returns">Returns</h5>
-  <table class="table table-bordered table-striped table-condensed">
-    <thead>
-      <tr>
-        <th>Type</th>
-        <th>Description</th>
-      </tr>
-    </thead>
-    <tbody>
-      <tr>
-        <td><a class="xref" href="https://docs.microsoft.com/dotnet/api/system.action-2">Action</a>&lt;G, T&gt;</td>
+</td>
+      </tr>
+    </tbody>
+  </table>
+  <h5 class="returns">Returns</h5>
+  <table class="table table-bordered table-striped table-condensed">
+    <thead>
+      <tr>
+        <th>Type</th>
+        <th>Description</th>
+      </tr>
+    </thead>
+    <tbody>
+      <tr>
+        <td><a class="xref" href="https://docs.microsoft.com/dotnet/api/system.action-2">Action</a>&lt;G, T&gt;</td>
         <td><p>Unbound version of the delegate.</p>
-</td>
-      </tr>
-    </tbody>
-  </table>
-  <h5 class="typeParameters">Type Parameters</h5>
-  <table class="table table-bordered table-striped table-condensed">
-    <thead>
-      <tr>
-        <th>Name</th>
-        <th>Description</th>
-      </tr>
-    </thead>
-    <tbody>
-      <tr>
-        <td><span class="parametername">G</span></td>
+</td>
+      </tr>
+    </tbody>
+  </table>
+  <h5 class="typeParameters">Type Parameters</h5>
+  <table class="table table-bordered table-striped table-condensed">
+    <thead>
+      <tr>
+        <th>Name</th>
+        <th>Description</th>
+      </tr>
+    </thead>
+    <tbody>
+      <tr>
+        <td><span class="parametername">G</span></td>
         <td><p>The expected type of <a class="xref" href="https://docs.microsoft.com/dotnet/api/system.delegate.target#System_Delegate_Target">Target</a>.</p>
-</td>
-      </tr>
-      <tr>
-        <td><span class="parametername">T</span></td>
+</td>
+      </tr>
+      <tr>
+        <td><span class="parametername">T</span></td>
         <td><p>The type of the first explicit parameter.</p>
-</td>
-      </tr>
-    </tbody>
-  </table>
-  <h5 class="exceptions">Exceptions</h5>
-  <table class="table table-bordered table-striped table-condensed">
-    <thead>
-      <tr>
-        <th>Type</th>
-        <th>Condition</th>
-      </tr>
-    </thead>
-    <tbody>
-      <tr>
-        <td><a class="xref" href="https://docs.microsoft.com/dotnet/api/system.invalidoperationexception">InvalidOperationException</a></td>
+</td>
+      </tr>
+    </tbody>
+  </table>
+  <h5 class="exceptions">Exceptions</h5>
+  <table class="table table-bordered table-striped table-condensed">
+    <thead>
+      <tr>
+        <th>Type</th>
+        <th>Condition</th>
+      </tr>
+    </thead>
+    <tbody>
+      <tr>
+        <td><a class="xref" href="https://docs.microsoft.com/dotnet/api/system.invalidoperationexception">InvalidOperationException</a></td>
         <td><p><a class="xref" href="https://docs.microsoft.com/dotnet/api/system.delegate.target#System_Delegate_Target">Target</a> of <code data-dev-comment-type="paramref" class="paramref">action</code> is not contravarient to type <code data-dev-comment-type="typeparamref" class="typeparamref">G</code>.</p>
-</td>
-      </tr>
-    </tbody>
-  </table>
-  <span class="small pull-right mobile-hide">
-    <span class="divider">|</span>
-    <a href="https://github.com/sakno/dotNext/new/gh-pages/apiSpec/new?filename=DotNext_DelegateHelpers_Unbind__2_System_Func___1__.md&amp;value=---%0Auid%3A%20DotNext.DelegateHelpers.Unbind%60%602(System.Func%7B%60%601%7D)%0Asummary%3A%20'*You%20can%20override%20summary%20for%20the%20API%20here%20using%20*MARKDOWN*%20syntax'%0A---%0A%0A*Please%20type%20below%20more%20information%20about%20this%20API%3A*%0A%0A">Improve this Doc</a>
-  </span>
-  <span class="small pull-right mobile-hide">
-    <a href="https://github.com/sakno/dotNext/blob/gh-pages/src/DotNext/DelegateHelpers.cs/#L437">View Source</a>
-  </span>
-  <a id="DotNext_DelegateHelpers_Unbind_" data-uid="DotNext.DelegateHelpers.Unbind*"></a>
-  <h4 id="DotNext_DelegateHelpers_Unbind__2_System_Func___1__" data-uid="DotNext.DelegateHelpers.Unbind``2(System.Func{``1})">Unbind&lt;T, R&gt;(Func&lt;R&gt;)</h4>
+</td>
+      </tr>
+    </tbody>
+  </table>
+  <span class="small pull-right mobile-hide">
+    <span class="divider">|</span>
+    <a href="https://github.com/sakno/DotNext/new/gh-pages/apiSpec/new?filename=DotNext_DelegateHelpers_Unbind__2_System_Func___1__.md&amp;value=---%0Auid%3A%20DotNext.DelegateHelpers.Unbind%60%602(System.Func%7B%60%601%7D)%0Asummary%3A%20'*You%20can%20override%20summary%20for%20the%20API%20here%20using%20*MARKDOWN*%20syntax'%0A---%0A%0A*Please%20type%20below%20more%20information%20about%20this%20API%3A*%0A%0A">Improve this Doc</a>
+  </span>
+  <span class="small pull-right mobile-hide">
+    <a href="https://github.com/sakno/DotNext/blob/gh-pages/src/DotNext/DelegateHelpers.cs/#L437">View Source</a>
+  </span>
+  <a id="DotNext_DelegateHelpers_Unbind_" data-uid="DotNext.DelegateHelpers.Unbind*"></a>
+  <h4 id="DotNext_DelegateHelpers_Unbind__2_System_Func___1__" data-uid="DotNext.DelegateHelpers.Unbind``2(System.Func{``1})">Unbind&lt;T, R&gt;(Func&lt;R&gt;)</h4>
   <div class="markdown level1 summary"><p>Converts implicitly bound delegate into its unbound version.</p>
-</div>
-  <div class="markdown level1 conceptual"></div>
-  <h5 class="decalaration">Declaration</h5>
-  <div class="codewrapper">
+</div>
+  <div class="markdown level1 conceptual"></div>
+  <h5 class="decalaration">Declaration</h5>
+  <div class="codewrapper">
     <pre><code class="lang-csharp hljs">public static Func&lt;T, R&gt; Unbind&lt;T, R&gt;(this Func&lt;R&gt; func)
-    where T : class</code></pre>
-  </div>
-  <h5 class="parameters">Parameters</h5>
-  <table class="table table-bordered table-striped table-condensed">
-    <thead>
-      <tr>
-        <th>Type</th>
-        <th>Name</th>
-        <th>Description</th>
-      </tr>
-    </thead>
-    <tbody>
-      <tr>
-        <td><a class="xref" href="https://docs.microsoft.com/dotnet/api/system.func-1">Func</a>&lt;R&gt;</td>
-        <td><span class="parametername">func</span></td>
+
+    where T : class</code></pre>
+  </div>
+  <h5 class="parameters">Parameters</h5>
+  <table class="table table-bordered table-striped table-condensed">
+    <thead>
+      <tr>
+        <th>Type</th>
+        <th>Name</th>
+        <th>Description</th>
+      </tr>
+    </thead>
+    <tbody>
+      <tr>
+        <td><a class="xref" href="https://docs.microsoft.com/dotnet/api/system.func-1">Func</a>&lt;R&gt;</td>
+        <td><span class="parametername">func</span></td>
         <td><p>The delegate to unbind.</p>
-</td>
-      </tr>
-    </tbody>
-  </table>
-  <h5 class="returns">Returns</h5>
-  <table class="table table-bordered table-striped table-condensed">
-    <thead>
-      <tr>
-        <th>Type</th>
-        <th>Description</th>
-      </tr>
-    </thead>
-    <tbody>
-      <tr>
-        <td><a class="xref" href="https://docs.microsoft.com/dotnet/api/system.func-2">Func</a>&lt;T, R&gt;</td>
+</td>
+      </tr>
+    </tbody>
+  </table>
+  <h5 class="returns">Returns</h5>
+  <table class="table table-bordered table-striped table-condensed">
+    <thead>
+      <tr>
+        <th>Type</th>
+        <th>Description</th>
+      </tr>
+    </thead>
+    <tbody>
+      <tr>
+        <td><a class="xref" href="https://docs.microsoft.com/dotnet/api/system.func-2">Func</a>&lt;T, R&gt;</td>
         <td><p>Unbound version of the delegate.</p>
-</td>
-      </tr>
-    </tbody>
-  </table>
-  <h5 class="typeParameters">Type Parameters</h5>
-  <table class="table table-bordered table-striped table-condensed">
-    <thead>
-      <tr>
-        <th>Name</th>
-        <th>Description</th>
-      </tr>
-    </thead>
-    <tbody>
-      <tr>
-        <td><span class="parametername">T</span></td>
+</td>
+      </tr>
+    </tbody>
+  </table>
+  <h5 class="typeParameters">Type Parameters</h5>
+  <table class="table table-bordered table-striped table-condensed">
+    <thead>
+      <tr>
+        <th>Name</th>
+        <th>Description</th>
+      </tr>
+    </thead>
+    <tbody>
+      <tr>
+        <td><span class="parametername">T</span></td>
         <td><p>The expected type of <a class="xref" href="https://docs.microsoft.com/dotnet/api/system.delegate.target#System_Delegate_Target">Target</a>.</p>
-</td>
-      </tr>
-      <tr>
-        <td><span class="parametername">R</span></td>
+</td>
+      </tr>
+      <tr>
+        <td><span class="parametername">R</span></td>
         <td><p>The type of the return value of the method that the delegate encapsulates.</p>
-</td>
-      </tr>
-    </tbody>
-  </table>
-  <h5 class="exceptions">Exceptions</h5>
-  <table class="table table-bordered table-striped table-condensed">
-    <thead>
-      <tr>
-        <th>Type</th>
-        <th>Condition</th>
-      </tr>
-    </thead>
-    <tbody>
-      <tr>
-        <td><a class="xref" href="https://docs.microsoft.com/dotnet/api/system.invalidoperationexception">InvalidOperationException</a></td>
+</td>
+      </tr>
+    </tbody>
+  </table>
+  <h5 class="exceptions">Exceptions</h5>
+  <table class="table table-bordered table-striped table-condensed">
+    <thead>
+      <tr>
+        <th>Type</th>
+        <th>Condition</th>
+      </tr>
+    </thead>
+    <tbody>
+      <tr>
+        <td><a class="xref" href="https://docs.microsoft.com/dotnet/api/system.invalidoperationexception">InvalidOperationException</a></td>
         <td><p><a class="xref" href="https://docs.microsoft.com/dotnet/api/system.delegate.target#System_Delegate_Target">Target</a> of <code data-dev-comment-type="paramref" class="paramref">func</code> is not contravarient to type <code data-dev-comment-type="typeparamref" class="typeparamref">T</code>.</p>
-</td>
-      </tr>
-    </tbody>
-  </table>
-  <span class="small pull-right mobile-hide">
-    <span class="divider">|</span>
-    <a href="https://github.com/sakno/dotNext/new/gh-pages/apiSpec/new?filename=DotNext_DelegateHelpers_Unbind__3_System_Action___1___2__.md&amp;value=---%0Auid%3A%20DotNext.DelegateHelpers.Unbind%60%603(System.Action%7B%60%601%2C%60%602%7D)%0Asummary%3A%20'*You%20can%20override%20summary%20for%20the%20API%20here%20using%20*MARKDOWN*%20syntax'%0A---%0A%0A*Please%20type%20below%20more%20information%20about%20this%20API%3A*%0A%0A">Improve this Doc</a>
-  </span>
-  <span class="small pull-right mobile-hide">
-    <a href="https://github.com/sakno/dotNext/blob/gh-pages/src/DotNext/DelegateHelpers.cs/#L487">View Source</a>
-  </span>
-  <a id="DotNext_DelegateHelpers_Unbind_" data-uid="DotNext.DelegateHelpers.Unbind*"></a>
-  <h4 id="DotNext_DelegateHelpers_Unbind__3_System_Action___1___2__" data-uid="DotNext.DelegateHelpers.Unbind``3(System.Action{``1,``2})">Unbind&lt;G, T1, T2&gt;(Action&lt;T1, T2&gt;)</h4>
+</td>
+      </tr>
+    </tbody>
+  </table>
+  <span class="small pull-right mobile-hide">
+    <span class="divider">|</span>
+    <a href="https://github.com/sakno/DotNext/new/gh-pages/apiSpec/new?filename=DotNext_DelegateHelpers_Unbind__3_System_Action___1___2__.md&amp;value=---%0Auid%3A%20DotNext.DelegateHelpers.Unbind%60%603(System.Action%7B%60%601%2C%60%602%7D)%0Asummary%3A%20'*You%20can%20override%20summary%20for%20the%20API%20here%20using%20*MARKDOWN*%20syntax'%0A---%0A%0A*Please%20type%20below%20more%20information%20about%20this%20API%3A*%0A%0A">Improve this Doc</a>
+  </span>
+  <span class="small pull-right mobile-hide">
+    <a href="https://github.com/sakno/DotNext/blob/gh-pages/src/DotNext/DelegateHelpers.cs/#L487">View Source</a>
+  </span>
+  <a id="DotNext_DelegateHelpers_Unbind_" data-uid="DotNext.DelegateHelpers.Unbind*"></a>
+  <h4 id="DotNext_DelegateHelpers_Unbind__3_System_Action___1___2__" data-uid="DotNext.DelegateHelpers.Unbind``3(System.Action{``1,``2})">Unbind&lt;G, T1, T2&gt;(Action&lt;T1, T2&gt;)</h4>
   <div class="markdown level1 summary"><p>Converts implicitly bound delegate into its unbound version.</p>
-</div>
-  <div class="markdown level1 conceptual"></div>
-  <h5 class="decalaration">Declaration</h5>
-  <div class="codewrapper">
+</div>
+  <div class="markdown level1 conceptual"></div>
+  <h5 class="decalaration">Declaration</h5>
+  <div class="codewrapper">
     <pre><code class="lang-csharp hljs">public static Action&lt;G, T1, T2&gt; Unbind&lt;G, T1, T2&gt;(this Action&lt;T1, T2&gt; action)
-    where G : class</code></pre>
-  </div>
-  <h5 class="parameters">Parameters</h5>
-  <table class="table table-bordered table-striped table-condensed">
-    <thead>
-      <tr>
-        <th>Type</th>
-        <th>Name</th>
-        <th>Description</th>
-      </tr>
-    </thead>
-    <tbody>
-      <tr>
-        <td><a class="xref" href="https://docs.microsoft.com/dotnet/api/system.action-2">Action</a>&lt;T1, T2&gt;</td>
-        <td><span class="parametername">action</span></td>
+
+    where G : class</code></pre>
+  </div>
+  <h5 class="parameters">Parameters</h5>
+  <table class="table table-bordered table-striped table-condensed">
+    <thead>
+      <tr>
+        <th>Type</th>
+        <th>Name</th>
+        <th>Description</th>
+      </tr>
+    </thead>
+    <tbody>
+      <tr>
+        <td><a class="xref" href="https://docs.microsoft.com/dotnet/api/system.action-2">Action</a>&lt;T1, T2&gt;</td>
+        <td><span class="parametername">action</span></td>
         <td><p>The delegate to unbind.</p>
-</td>
-      </tr>
-    </tbody>
-  </table>
-  <h5 class="returns">Returns</h5>
-  <table class="table table-bordered table-striped table-condensed">
-    <thead>
-      <tr>
-        <th>Type</th>
-        <th>Description</th>
-      </tr>
-    </thead>
-    <tbody>
-      <tr>
-        <td><a class="xref" href="https://docs.microsoft.com/dotnet/api/system.action-3">Action</a>&lt;G, T1, T2&gt;</td>
+</td>
+      </tr>
+    </tbody>
+  </table>
+  <h5 class="returns">Returns</h5>
+  <table class="table table-bordered table-striped table-condensed">
+    <thead>
+      <tr>
+        <th>Type</th>
+        <th>Description</th>
+      </tr>
+    </thead>
+    <tbody>
+      <tr>
+        <td><a class="xref" href="https://docs.microsoft.com/dotnet/api/system.action-3">Action</a>&lt;G, T1, T2&gt;</td>
         <td><p>Unbound version of the delegate.</p>
-</td>
-      </tr>
-    </tbody>
-  </table>
-  <h5 class="typeParameters">Type Parameters</h5>
-  <table class="table table-bordered table-striped table-condensed">
-    <thead>
-      <tr>
-        <th>Name</th>
-        <th>Description</th>
-      </tr>
-    </thead>
-    <tbody>
-      <tr>
-        <td><span class="parametername">G</span></td>
+</td>
+      </tr>
+    </tbody>
+  </table>
+  <h5 class="typeParameters">Type Parameters</h5>
+  <table class="table table-bordered table-striped table-condensed">
+    <thead>
+      <tr>
+        <th>Name</th>
+        <th>Description</th>
+      </tr>
+    </thead>
+    <tbody>
+      <tr>
+        <td><span class="parametername">G</span></td>
         <td><p>The expected type of <a class="xref" href="https://docs.microsoft.com/dotnet/api/system.delegate.target#System_Delegate_Target">Target</a>.</p>
-</td>
-      </tr>
-      <tr>
-        <td><span class="parametername">T1</span></td>
+</td>
+      </tr>
+      <tr>
+        <td><span class="parametername">T1</span></td>
         <td><p>The type of the first explicit parameter.</p>
-</td>
-      </tr>
-      <tr>
-        <td><span class="parametername">T2</span></td>
+</td>
+      </tr>
+      <tr>
+        <td><span class="parametername">T2</span></td>
         <td><p>The type of the second explicit parameter.</p>
-</td>
-      </tr>
-    </tbody>
-  </table>
-  <h5 class="exceptions">Exceptions</h5>
-  <table class="table table-bordered table-striped table-condensed">
-    <thead>
-      <tr>
-        <th>Type</th>
-        <th>Condition</th>
-      </tr>
-    </thead>
-    <tbody>
-      <tr>
-        <td><a class="xref" href="https://docs.microsoft.com/dotnet/api/system.invalidoperationexception">InvalidOperationException</a></td>
+</td>
+      </tr>
+    </tbody>
+  </table>
+  <h5 class="exceptions">Exceptions</h5>
+  <table class="table table-bordered table-striped table-condensed">
+    <thead>
+      <tr>
+        <th>Type</th>
+        <th>Condition</th>
+      </tr>
+    </thead>
+    <tbody>
+      <tr>
+        <td><a class="xref" href="https://docs.microsoft.com/dotnet/api/system.invalidoperationexception">InvalidOperationException</a></td>
         <td><p><a class="xref" href="https://docs.microsoft.com/dotnet/api/system.delegate.target#System_Delegate_Target">Target</a> of <code data-dev-comment-type="paramref" class="paramref">action</code> is not contravarient to type <code data-dev-comment-type="typeparamref" class="typeparamref">G</code>.</p>
-</td>
-      </tr>
-    </tbody>
-  </table>
-  <span class="small pull-right mobile-hide">
-    <span class="divider">|</span>
-    <a href="https://github.com/sakno/dotNext/new/gh-pages/apiSpec/new?filename=DotNext_DelegateHelpers_Unbind__3_System_Func___1___2__.md&amp;value=---%0Auid%3A%20DotNext.DelegateHelpers.Unbind%60%603(System.Func%7B%60%601%2C%60%602%7D)%0Asummary%3A%20'*You%20can%20override%20summary%20for%20the%20API%20here%20using%20*MARKDOWN*%20syntax'%0A---%0A%0A*Please%20type%20below%20more%20information%20about%20this%20API%3A*%0A%0A">Improve this Doc</a>
-  </span>
-  <span class="small pull-right mobile-hide">
-    <a href="https://github.com/sakno/dotNext/blob/gh-pages/src/DotNext/DelegateHelpers.cs/#L448">View Source</a>
-  </span>
-  <a id="DotNext_DelegateHelpers_Unbind_" data-uid="DotNext.DelegateHelpers.Unbind*"></a>
-  <h4 id="DotNext_DelegateHelpers_Unbind__3_System_Func___1___2__" data-uid="DotNext.DelegateHelpers.Unbind``3(System.Func{``1,``2})">Unbind&lt;G, T, R&gt;(Func&lt;T, R&gt;)</h4>
+</td>
+      </tr>
+    </tbody>
+  </table>
+  <span class="small pull-right mobile-hide">
+    <span class="divider">|</span>
+    <a href="https://github.com/sakno/DotNext/new/gh-pages/apiSpec/new?filename=DotNext_DelegateHelpers_Unbind__3_System_Func___1___2__.md&amp;value=---%0Auid%3A%20DotNext.DelegateHelpers.Unbind%60%603(System.Func%7B%60%601%2C%60%602%7D)%0Asummary%3A%20'*You%20can%20override%20summary%20for%20the%20API%20here%20using%20*MARKDOWN*%20syntax'%0A---%0A%0A*Please%20type%20below%20more%20information%20about%20this%20API%3A*%0A%0A">Improve this Doc</a>
+  </span>
+  <span class="small pull-right mobile-hide">
+    <a href="https://github.com/sakno/DotNext/blob/gh-pages/src/DotNext/DelegateHelpers.cs/#L448">View Source</a>
+  </span>
+  <a id="DotNext_DelegateHelpers_Unbind_" data-uid="DotNext.DelegateHelpers.Unbind*"></a>
+  <h4 id="DotNext_DelegateHelpers_Unbind__3_System_Func___1___2__" data-uid="DotNext.DelegateHelpers.Unbind``3(System.Func{``1,``2})">Unbind&lt;G, T, R&gt;(Func&lt;T, R&gt;)</h4>
   <div class="markdown level1 summary"><p>Converts implicitly bound delegate into its unbound version.</p>
-</div>
-  <div class="markdown level1 conceptual"></div>
-  <h5 class="decalaration">Declaration</h5>
-  <div class="codewrapper">
+</div>
+  <div class="markdown level1 conceptual"></div>
+  <h5 class="decalaration">Declaration</h5>
+  <div class="codewrapper">
     <pre><code class="lang-csharp hljs">public static Func&lt;G, T, R&gt; Unbind&lt;G, T, R&gt;(this Func&lt;T, R&gt; func)
-    where G : class</code></pre>
-  </div>
-  <h5 class="parameters">Parameters</h5>
-  <table class="table table-bordered table-striped table-condensed">
-    <thead>
-      <tr>
-        <th>Type</th>
-        <th>Name</th>
-        <th>Description</th>
-      </tr>
-    </thead>
-    <tbody>
-      <tr>
-        <td><a class="xref" href="https://docs.microsoft.com/dotnet/api/system.func-2">Func</a>&lt;T, R&gt;</td>
-        <td><span class="parametername">func</span></td>
+
+    where G : class</code></pre>
+  </div>
+  <h5 class="parameters">Parameters</h5>
+  <table class="table table-bordered table-striped table-condensed">
+    <thead>
+      <tr>
+        <th>Type</th>
+        <th>Name</th>
+        <th>Description</th>
+      </tr>
+    </thead>
+    <tbody>
+      <tr>
+        <td><a class="xref" href="https://docs.microsoft.com/dotnet/api/system.func-2">Func</a>&lt;T, R&gt;</td>
+        <td><span class="parametername">func</span></td>
         <td><p>The delegate to unbind.</p>
-</td>
-      </tr>
-    </tbody>
-  </table>
-  <h5 class="returns">Returns</h5>
-  <table class="table table-bordered table-striped table-condensed">
-    <thead>
-      <tr>
-        <th>Type</th>
-        <th>Description</th>
-      </tr>
-    </thead>
-    <tbody>
-      <tr>
-        <td><a class="xref" href="https://docs.microsoft.com/dotnet/api/system.func-3">Func</a>&lt;G, T, R&gt;</td>
+</td>
+      </tr>
+    </tbody>
+  </table>
+  <h5 class="returns">Returns</h5>
+  <table class="table table-bordered table-striped table-condensed">
+    <thead>
+      <tr>
+        <th>Type</th>
+        <th>Description</th>
+      </tr>
+    </thead>
+    <tbody>
+      <tr>
+        <td><a class="xref" href="https://docs.microsoft.com/dotnet/api/system.func-3">Func</a>&lt;G, T, R&gt;</td>
         <td><p>Unbound version of the delegate.</p>
-</td>
-      </tr>
-    </tbody>
-  </table>
-  <h5 class="typeParameters">Type Parameters</h5>
-  <table class="table table-bordered table-striped table-condensed">
-    <thead>
-      <tr>
-        <th>Name</th>
-        <th>Description</th>
-      </tr>
-    </thead>
-    <tbody>
-      <tr>
-        <td><span class="parametername">G</span></td>
+</td>
+      </tr>
+    </tbody>
+  </table>
+  <h5 class="typeParameters">Type Parameters</h5>
+  <table class="table table-bordered table-striped table-condensed">
+    <thead>
+      <tr>
+        <th>Name</th>
+        <th>Description</th>
+      </tr>
+    </thead>
+    <tbody>
+      <tr>
+        <td><span class="parametername">G</span></td>
         <td><p>The expected type of <a class="xref" href="https://docs.microsoft.com/dotnet/api/system.delegate.target#System_Delegate_Target">Target</a>.</p>
-</td>
-      </tr>
-      <tr>
-        <td><span class="parametername">T</span></td>
+</td>
+      </tr>
+      <tr>
+        <td><span class="parametername">T</span></td>
         <td><p>The type of the first explicit parameter.</p>
-</td>
-      </tr>
-      <tr>
-        <td><span class="parametername">R</span></td>
+</td>
+      </tr>
+      <tr>
+        <td><span class="parametername">R</span></td>
         <td><p>The type of the return value of the method that the delegate encapsulates.</p>
-</td>
-      </tr>
-    </tbody>
-  </table>
-  <h5 class="exceptions">Exceptions</h5>
-  <table class="table table-bordered table-striped table-condensed">
-    <thead>
-      <tr>
-        <th>Type</th>
-        <th>Condition</th>
-      </tr>
-    </thead>
-    <tbody>
-      <tr>
-        <td><a class="xref" href="https://docs.microsoft.com/dotnet/api/system.invalidoperationexception">InvalidOperationException</a></td>
+</td>
+      </tr>
+    </tbody>
+  </table>
+  <h5 class="exceptions">Exceptions</h5>
+  <table class="table table-bordered table-striped table-condensed">
+    <thead>
+      <tr>
+        <th>Type</th>
+        <th>Condition</th>
+      </tr>
+    </thead>
+    <tbody>
+      <tr>
+        <td><a class="xref" href="https://docs.microsoft.com/dotnet/api/system.invalidoperationexception">InvalidOperationException</a></td>
         <td><p><a class="xref" href="https://docs.microsoft.com/dotnet/api/system.delegate.target#System_Delegate_Target">Target</a> of <code data-dev-comment-type="paramref" class="paramref">func</code> is not contravarient to type <code data-dev-comment-type="typeparamref" class="typeparamref">G</code>.</p>
-</td>
-      </tr>
-    </tbody>
-  </table>
-  <span class="small pull-right mobile-hide">
-    <span class="divider">|</span>
-    <a href="https://github.com/sakno/dotNext/new/gh-pages/apiSpec/new?filename=DotNext_DelegateHelpers_Unbind__4_System_Action___1___2___3__.md&amp;value=---%0Auid%3A%20DotNext.DelegateHelpers.Unbind%60%604(System.Action%7B%60%601%2C%60%602%2C%60%603%7D)%0Asummary%3A%20'*You%20can%20override%20summary%20for%20the%20API%20here%20using%20*MARKDOWN*%20syntax'%0A---%0A%0A*Please%20type%20below%20more%20information%20about%20this%20API%3A*%0A%0A">Improve this Doc</a>
-  </span>
-  <span class="small pull-right mobile-hide">
-    <a href="https://github.com/sakno/dotNext/blob/gh-pages/src/DotNext/DelegateHelpers.cs/#L516">View Source</a>
-  </span>
-  <a id="DotNext_DelegateHelpers_Unbind_" data-uid="DotNext.DelegateHelpers.Unbind*"></a>
-  <h4 id="DotNext_DelegateHelpers_Unbind__4_System_Action___1___2___3__" data-uid="DotNext.DelegateHelpers.Unbind``4(System.Action{``1,``2,``3})">Unbind&lt;G, T1, T2, T3&gt;(Action&lt;T1, T2, T3&gt;)</h4>
+</td>
+      </tr>
+    </tbody>
+  </table>
+  <span class="small pull-right mobile-hide">
+    <span class="divider">|</span>
+    <a href="https://github.com/sakno/DotNext/new/gh-pages/apiSpec/new?filename=DotNext_DelegateHelpers_Unbind__4_System_Action___1___2___3__.md&amp;value=---%0Auid%3A%20DotNext.DelegateHelpers.Unbind%60%604(System.Action%7B%60%601%2C%60%602%2C%60%603%7D)%0Asummary%3A%20'*You%20can%20override%20summary%20for%20the%20API%20here%20using%20*MARKDOWN*%20syntax'%0A---%0A%0A*Please%20type%20below%20more%20information%20about%20this%20API%3A*%0A%0A">Improve this Doc</a>
+  </span>
+  <span class="small pull-right mobile-hide">
+    <a href="https://github.com/sakno/DotNext/blob/gh-pages/src/DotNext/DelegateHelpers.cs/#L516">View Source</a>
+  </span>
+  <a id="DotNext_DelegateHelpers_Unbind_" data-uid="DotNext.DelegateHelpers.Unbind*"></a>
+  <h4 id="DotNext_DelegateHelpers_Unbind__4_System_Action___1___2___3__" data-uid="DotNext.DelegateHelpers.Unbind``4(System.Action{``1,``2,``3})">Unbind&lt;G, T1, T2, T3&gt;(Action&lt;T1, T2, T3&gt;)</h4>
   <div class="markdown level1 summary"><p>Converts implicitly bound delegate into its unbound version.</p>
-</div>
-  <div class="markdown level1 conceptual"></div>
-  <h5 class="decalaration">Declaration</h5>
-  <div class="codewrapper">
+</div>
+  <div class="markdown level1 conceptual"></div>
+  <h5 class="decalaration">Declaration</h5>
+  <div class="codewrapper">
     <pre><code class="lang-csharp hljs">public static Action&lt;G, T1, T2, T3&gt; Unbind&lt;G, T1, T2, T3&gt;(this Action&lt;T1, T2, T3&gt; action)
-    where G : class</code></pre>
-  </div>
-  <h5 class="parameters">Parameters</h5>
-  <table class="table table-bordered table-striped table-condensed">
-    <thead>
-      <tr>
-        <th>Type</th>
-        <th>Name</th>
-        <th>Description</th>
-      </tr>
-    </thead>
-    <tbody>
-      <tr>
-        <td><a class="xref" href="https://docs.microsoft.com/dotnet/api/system.action-3">Action</a>&lt;T1, T2, T3&gt;</td>
-        <td><span class="parametername">action</span></td>
+
+    where G : class</code></pre>
+  </div>
+  <h5 class="parameters">Parameters</h5>
+  <table class="table table-bordered table-striped table-condensed">
+    <thead>
+      <tr>
+        <th>Type</th>
+        <th>Name</th>
+        <th>Description</th>
+      </tr>
+    </thead>
+    <tbody>
+      <tr>
+        <td><a class="xref" href="https://docs.microsoft.com/dotnet/api/system.action-3">Action</a>&lt;T1, T2, T3&gt;</td>
+        <td><span class="parametername">action</span></td>
         <td><p>The delegate to unbind.</p>
-</td>
-      </tr>
-    </tbody>
-  </table>
-  <h5 class="returns">Returns</h5>
-  <table class="table table-bordered table-striped table-condensed">
-    <thead>
-      <tr>
-        <th>Type</th>
-        <th>Description</th>
-      </tr>
-    </thead>
-    <tbody>
-      <tr>
-        <td><a class="xref" href="https://docs.microsoft.com/dotnet/api/system.action-4">Action</a>&lt;G, T1, T2, T3&gt;</td>
+</td>
+      </tr>
+    </tbody>
+  </table>
+  <h5 class="returns">Returns</h5>
+  <table class="table table-bordered table-striped table-condensed">
+    <thead>
+      <tr>
+        <th>Type</th>
+        <th>Description</th>
+      </tr>
+    </thead>
+    <tbody>
+      <tr>
+        <td><a class="xref" href="https://docs.microsoft.com/dotnet/api/system.action-4">Action</a>&lt;G, T1, T2, T3&gt;</td>
         <td><p>Unbound version of the delegate.</p>
-</td>
-      </tr>
-    </tbody>
-  </table>
-  <h5 class="typeParameters">Type Parameters</h5>
-  <table class="table table-bordered table-striped table-condensed">
-    <thead>
-      <tr>
-        <th>Name</th>
-        <th>Description</th>
-      </tr>
-    </thead>
-    <tbody>
-      <tr>
-        <td><span class="parametername">G</span></td>
+</td>
+      </tr>
+    </tbody>
+  </table>
+  <h5 class="typeParameters">Type Parameters</h5>
+  <table class="table table-bordered table-striped table-condensed">
+    <thead>
+      <tr>
+        <th>Name</th>
+        <th>Description</th>
+      </tr>
+    </thead>
+    <tbody>
+      <tr>
+        <td><span class="parametername">G</span></td>
         <td><p>The expected type of <a class="xref" href="https://docs.microsoft.com/dotnet/api/system.delegate.target#System_Delegate_Target">Target</a>.</p>
-</td>
-      </tr>
-      <tr>
-        <td><span class="parametername">T1</span></td>
+</td>
+      </tr>
+      <tr>
+        <td><span class="parametername">T1</span></td>
         <td><p>The type of the first explicit parameter.</p>
-</td>
-      </tr>
-      <tr>
-        <td><span class="parametername">T2</span></td>
+</td>
+      </tr>
+      <tr>
+        <td><span class="parametername">T2</span></td>
         <td><p>The type of the second explicit parameter.</p>
-</td>
-      </tr>
-      <tr>
-        <td><span class="parametername">T3</span></td>
+</td>
+      </tr>
+      <tr>
+        <td><span class="parametername">T3</span></td>
         <td><p>The type of the third explicit parameter.</p>
-</td>
-      </tr>
-    </tbody>
-  </table>
-  <h5 class="exceptions">Exceptions</h5>
-  <table class="table table-bordered table-striped table-condensed">
-    <thead>
-      <tr>
-        <th>Type</th>
-        <th>Condition</th>
-      </tr>
-    </thead>
-    <tbody>
-      <tr>
-        <td><a class="xref" href="https://docs.microsoft.com/dotnet/api/system.invalidoperationexception">InvalidOperationException</a></td>
+</td>
+      </tr>
+    </tbody>
+  </table>
+  <h5 class="exceptions">Exceptions</h5>
+  <table class="table table-bordered table-striped table-condensed">
+    <thead>
+      <tr>
+        <th>Type</th>
+        <th>Condition</th>
+      </tr>
+    </thead>
+    <tbody>
+      <tr>
+        <td><a class="xref" href="https://docs.microsoft.com/dotnet/api/system.invalidoperationexception">InvalidOperationException</a></td>
         <td><p><a class="xref" href="https://docs.microsoft.com/dotnet/api/system.delegate.target#System_Delegate_Target">Target</a> of <code data-dev-comment-type="paramref" class="paramref">action</code> is not contravarient to type <code data-dev-comment-type="typeparamref" class="typeparamref">G</code>.</p>
-</td>
-      </tr>
-    </tbody>
-  </table>
-  <span class="small pull-right mobile-hide">
-    <span class="divider">|</span>
-    <a href="https://github.com/sakno/dotNext/new/gh-pages/apiSpec/new?filename=DotNext_DelegateHelpers_Unbind__4_System_Func___1___2___3__.md&amp;value=---%0Auid%3A%20DotNext.DelegateHelpers.Unbind%60%604(System.Func%7B%60%601%2C%60%602%2C%60%603%7D)%0Asummary%3A%20'*You%20can%20override%20summary%20for%20the%20API%20here%20using%20*MARKDOWN*%20syntax'%0A---%0A%0A*Please%20type%20below%20more%20information%20about%20this%20API%3A*%0A%0A">Improve this Doc</a>
-  </span>
-  <span class="small pull-right mobile-hide">
-    <a href="https://github.com/sakno/dotNext/blob/gh-pages/src/DotNext/DelegateHelpers.cs/#L474">View Source</a>
-  </span>
-  <a id="DotNext_DelegateHelpers_Unbind_" data-uid="DotNext.DelegateHelpers.Unbind*"></a>
-  <h4 id="DotNext_DelegateHelpers_Unbind__4_System_Func___1___2___3__" data-uid="DotNext.DelegateHelpers.Unbind``4(System.Func{``1,``2,``3})">Unbind&lt;G, T1, T2, R&gt;(Func&lt;T1, T2, R&gt;)</h4>
+</td>
+      </tr>
+    </tbody>
+  </table>
+  <span class="small pull-right mobile-hide">
+    <span class="divider">|</span>
+    <a href="https://github.com/sakno/DotNext/new/gh-pages/apiSpec/new?filename=DotNext_DelegateHelpers_Unbind__4_System_Func___1___2___3__.md&amp;value=---%0Auid%3A%20DotNext.DelegateHelpers.Unbind%60%604(System.Func%7B%60%601%2C%60%602%2C%60%603%7D)%0Asummary%3A%20'*You%20can%20override%20summary%20for%20the%20API%20here%20using%20*MARKDOWN*%20syntax'%0A---%0A%0A*Please%20type%20below%20more%20information%20about%20this%20API%3A*%0A%0A">Improve this Doc</a>
+  </span>
+  <span class="small pull-right mobile-hide">
+    <a href="https://github.com/sakno/DotNext/blob/gh-pages/src/DotNext/DelegateHelpers.cs/#L474">View Source</a>
+  </span>
+  <a id="DotNext_DelegateHelpers_Unbind_" data-uid="DotNext.DelegateHelpers.Unbind*"></a>
+  <h4 id="DotNext_DelegateHelpers_Unbind__4_System_Func___1___2___3__" data-uid="DotNext.DelegateHelpers.Unbind``4(System.Func{``1,``2,``3})">Unbind&lt;G, T1, T2, R&gt;(Func&lt;T1, T2, R&gt;)</h4>
   <div class="markdown level1 summary"><p>Converts implicitly bound delegate into its unbound version.</p>
-</div>
-  <div class="markdown level1 conceptual"></div>
-  <h5 class="decalaration">Declaration</h5>
-  <div class="codewrapper">
+</div>
+  <div class="markdown level1 conceptual"></div>
+  <h5 class="decalaration">Declaration</h5>
+  <div class="codewrapper">
     <pre><code class="lang-csharp hljs">public static Func&lt;G, T1, T2, R&gt; Unbind&lt;G, T1, T2, R&gt;(this Func&lt;T1, T2, R&gt; func)
-    where G : class</code></pre>
-  </div>
-  <h5 class="parameters">Parameters</h5>
-  <table class="table table-bordered table-striped table-condensed">
-    <thead>
-      <tr>
-        <th>Type</th>
-        <th>Name</th>
-        <th>Description</th>
-      </tr>
-    </thead>
-    <tbody>
-      <tr>
-        <td><a class="xref" href="https://docs.microsoft.com/dotnet/api/system.func-3">Func</a>&lt;T1, T2, R&gt;</td>
-        <td><span class="parametername">func</span></td>
+
+    where G : class</code></pre>
+  </div>
+  <h5 class="parameters">Parameters</h5>
+  <table class="table table-bordered table-striped table-condensed">
+    <thead>
+      <tr>
+        <th>Type</th>
+        <th>Name</th>
+        <th>Description</th>
+      </tr>
+    </thead>
+    <tbody>
+      <tr>
+        <td><a class="xref" href="https://docs.microsoft.com/dotnet/api/system.func-3">Func</a>&lt;T1, T2, R&gt;</td>
+        <td><span class="parametername">func</span></td>
         <td><p>The delegate to unbind.</p>
-</td>
-      </tr>
-    </tbody>
-  </table>
-  <h5 class="returns">Returns</h5>
-  <table class="table table-bordered table-striped table-condensed">
-    <thead>
-      <tr>
-        <th>Type</th>
-        <th>Description</th>
-      </tr>
-    </thead>
-    <tbody>
-      <tr>
-        <td><a class="xref" href="https://docs.microsoft.com/dotnet/api/system.func-4">Func</a>&lt;G, T1, T2, R&gt;</td>
+</td>
+      </tr>
+    </tbody>
+  </table>
+  <h5 class="returns">Returns</h5>
+  <table class="table table-bordered table-striped table-condensed">
+    <thead>
+      <tr>
+        <th>Type</th>
+        <th>Description</th>
+      </tr>
+    </thead>
+    <tbody>
+      <tr>
+        <td><a class="xref" href="https://docs.microsoft.com/dotnet/api/system.func-4">Func</a>&lt;G, T1, T2, R&gt;</td>
         <td><p>Unbound version of the delegate.</p>
-</td>
-      </tr>
-    </tbody>
-  </table>
-  <h5 class="typeParameters">Type Parameters</h5>
-  <table class="table table-bordered table-striped table-condensed">
-    <thead>
-      <tr>
-        <th>Name</th>
-        <th>Description</th>
-      </tr>
-    </thead>
-    <tbody>
-      <tr>
-        <td><span class="parametername">G</span></td>
+</td>
+      </tr>
+    </tbody>
+  </table>
+  <h5 class="typeParameters">Type Parameters</h5>
+  <table class="table table-bordered table-striped table-condensed">
+    <thead>
+      <tr>
+        <th>Name</th>
+        <th>Description</th>
+      </tr>
+    </thead>
+    <tbody>
+      <tr>
+        <td><span class="parametername">G</span></td>
         <td><p>The expected type of <a class="xref" href="https://docs.microsoft.com/dotnet/api/system.delegate.target#System_Delegate_Target">Target</a>.</p>
-</td>
-      </tr>
-      <tr>
-        <td><span class="parametername">T1</span></td>
+</td>
+      </tr>
+      <tr>
+        <td><span class="parametername">T1</span></td>
         <td><p>The type of the first explicit parameter.</p>
-</td>
-      </tr>
-      <tr>
-        <td><span class="parametername">T2</span></td>
+</td>
+      </tr>
+      <tr>
+        <td><span class="parametername">T2</span></td>
         <td><p>The type of the second explicit parameter.</p>
-</td>
-      </tr>
-      <tr>
-        <td><span class="parametername">R</span></td>
+</td>
+      </tr>
+      <tr>
+        <td><span class="parametername">R</span></td>
         <td><p>The type of the return value of the method that the delegate encapsulates.</p>
-</td>
-      </tr>
-    </tbody>
-  </table>
-  <h5 class="exceptions">Exceptions</h5>
-  <table class="table table-bordered table-striped table-condensed">
-    <thead>
-      <tr>
-        <th>Type</th>
-        <th>Condition</th>
-      </tr>
-    </thead>
-    <tbody>
-      <tr>
-        <td><a class="xref" href="https://docs.microsoft.com/dotnet/api/system.invalidoperationexception">InvalidOperationException</a></td>
+</td>
+      </tr>
+    </tbody>
+  </table>
+  <h5 class="exceptions">Exceptions</h5>
+  <table class="table table-bordered table-striped table-condensed">
+    <thead>
+      <tr>
+        <th>Type</th>
+        <th>Condition</th>
+      </tr>
+    </thead>
+    <tbody>
+      <tr>
+        <td><a class="xref" href="https://docs.microsoft.com/dotnet/api/system.invalidoperationexception">InvalidOperationException</a></td>
         <td><p><a class="xref" href="https://docs.microsoft.com/dotnet/api/system.delegate.target#System_Delegate_Target">Target</a> of <code data-dev-comment-type="paramref" class="paramref">func</code> is not contravarient to type <code data-dev-comment-type="typeparamref" class="typeparamref">G</code>.</p>
-</td>
-      </tr>
-    </tbody>
-  </table>
-  <span class="small pull-right mobile-hide">
-    <span class="divider">|</span>
-    <a href="https://github.com/sakno/dotNext/new/gh-pages/apiSpec/new?filename=DotNext_DelegateHelpers_Unbind__5_System_Action___1___2___3___4__.md&amp;value=---%0Auid%3A%20DotNext.DelegateHelpers.Unbind%60%605(System.Action%7B%60%601%2C%60%602%2C%60%603%2C%60%604%7D)%0Asummary%3A%20'*You%20can%20override%20summary%20for%20the%20API%20here%20using%20*MARKDOWN*%20syntax'%0A---%0A%0A*Please%20type%20below%20more%20information%20about%20this%20API%3A*%0A%0A">Improve this Doc</a>
-  </span>
-  <span class="small pull-right mobile-hide">
-    <a href="https://github.com/sakno/dotNext/blob/gh-pages/src/DotNext/DelegateHelpers.cs/#L547">View Source</a>
-  </span>
-  <a id="DotNext_DelegateHelpers_Unbind_" data-uid="DotNext.DelegateHelpers.Unbind*"></a>
-  <h4 id="DotNext_DelegateHelpers_Unbind__5_System_Action___1___2___3___4__" data-uid="DotNext.DelegateHelpers.Unbind``5(System.Action{``1,``2,``3,``4})">Unbind&lt;G, T1, T2, T3, T4&gt;(Action&lt;T1, T2, T3, T4&gt;)</h4>
+</td>
+      </tr>
+    </tbody>
+  </table>
+  <span class="small pull-right mobile-hide">
+    <span class="divider">|</span>
+    <a href="https://github.com/sakno/DotNext/new/gh-pages/apiSpec/new?filename=DotNext_DelegateHelpers_Unbind__5_System_Action___1___2___3___4__.md&amp;value=---%0Auid%3A%20DotNext.DelegateHelpers.Unbind%60%605(System.Action%7B%60%601%2C%60%602%2C%60%603%2C%60%604%7D)%0Asummary%3A%20'*You%20can%20override%20summary%20for%20the%20API%20here%20using%20*MARKDOWN*%20syntax'%0A---%0A%0A*Please%20type%20below%20more%20information%20about%20this%20API%3A*%0A%0A">Improve this Doc</a>
+  </span>
+  <span class="small pull-right mobile-hide">
+    <a href="https://github.com/sakno/DotNext/blob/gh-pages/src/DotNext/DelegateHelpers.cs/#L547">View Source</a>
+  </span>
+  <a id="DotNext_DelegateHelpers_Unbind_" data-uid="DotNext.DelegateHelpers.Unbind*"></a>
+  <h4 id="DotNext_DelegateHelpers_Unbind__5_System_Action___1___2___3___4__" data-uid="DotNext.DelegateHelpers.Unbind``5(System.Action{``1,``2,``3,``4})">Unbind&lt;G, T1, T2, T3, T4&gt;(Action&lt;T1, T2, T3, T4&gt;)</h4>
   <div class="markdown level1 summary"><p>Converts implicitly bound delegate into its unbound version.</p>
-</div>
-  <div class="markdown level1 conceptual"></div>
-  <h5 class="decalaration">Declaration</h5>
-  <div class="codewrapper">
+</div>
+  <div class="markdown level1 conceptual"></div>
+  <h5 class="decalaration">Declaration</h5>
+  <div class="codewrapper">
     <pre><code class="lang-csharp hljs">public static Action&lt;G, T1, T2, T3, T4&gt; Unbind&lt;G, T1, T2, T3, T4&gt;(this Action&lt;T1, T2, T3, T4&gt; action)
-    where G : class</code></pre>
-  </div>
-  <h5 class="parameters">Parameters</h5>
-  <table class="table table-bordered table-striped table-condensed">
-    <thead>
-      <tr>
-        <th>Type</th>
-        <th>Name</th>
-        <th>Description</th>
-      </tr>
-    </thead>
-    <tbody>
-      <tr>
-        <td><a class="xref" href="https://docs.microsoft.com/dotnet/api/system.action-4">Action</a>&lt;T1, T2, T3, T4&gt;</td>
-        <td><span class="parametername">action</span></td>
+
+    where G : class</code></pre>
+  </div>
+  <h5 class="parameters">Parameters</h5>
+  <table class="table table-bordered table-striped table-condensed">
+    <thead>
+      <tr>
+        <th>Type</th>
+        <th>Name</th>
+        <th>Description</th>
+      </tr>
+    </thead>
+    <tbody>
+      <tr>
+        <td><a class="xref" href="https://docs.microsoft.com/dotnet/api/system.action-4">Action</a>&lt;T1, T2, T3, T4&gt;</td>
+        <td><span class="parametername">action</span></td>
         <td><p>The delegate to unbind.</p>
-</td>
-      </tr>
-    </tbody>
-  </table>
-  <h5 class="returns">Returns</h5>
-  <table class="table table-bordered table-striped table-condensed">
-    <thead>
-      <tr>
-        <th>Type</th>
-        <th>Description</th>
-      </tr>
-    </thead>
-    <tbody>
-      <tr>
-        <td><a class="xref" href="https://docs.microsoft.com/dotnet/api/system.action-5">Action</a>&lt;G, T1, T2, T3, T4&gt;</td>
+</td>
+      </tr>
+    </tbody>
+  </table>
+  <h5 class="returns">Returns</h5>
+  <table class="table table-bordered table-striped table-condensed">
+    <thead>
+      <tr>
+        <th>Type</th>
+        <th>Description</th>
+      </tr>
+    </thead>
+    <tbody>
+      <tr>
+        <td><a class="xref" href="https://docs.microsoft.com/dotnet/api/system.action-5">Action</a>&lt;G, T1, T2, T3, T4&gt;</td>
         <td><p>Unbound version of the delegate.</p>
-</td>
-      </tr>
-    </tbody>
-  </table>
-  <h5 class="typeParameters">Type Parameters</h5>
-  <table class="table table-bordered table-striped table-condensed">
-    <thead>
-      <tr>
-        <th>Name</th>
-        <th>Description</th>
-      </tr>
-    </thead>
-    <tbody>
-      <tr>
-        <td><span class="parametername">G</span></td>
+</td>
+      </tr>
+    </tbody>
+  </table>
+  <h5 class="typeParameters">Type Parameters</h5>
+  <table class="table table-bordered table-striped table-condensed">
+    <thead>
+      <tr>
+        <th>Name</th>
+        <th>Description</th>
+      </tr>
+    </thead>
+    <tbody>
+      <tr>
+        <td><span class="parametername">G</span></td>
         <td><p>The expected type of <a class="xref" href="https://docs.microsoft.com/dotnet/api/system.delegate.target#System_Delegate_Target">Target</a>.</p>
-</td>
-      </tr>
-      <tr>
-        <td><span class="parametername">T1</span></td>
+</td>
+      </tr>
+      <tr>
+        <td><span class="parametername">T1</span></td>
         <td><p>The type of the first explicit parameter.</p>
-</td>
-      </tr>
-      <tr>
-        <td><span class="parametername">T2</span></td>
+</td>
+      </tr>
+      <tr>
+        <td><span class="parametername">T2</span></td>
         <td><p>The type of the second explicit parameter.</p>
-</td>
-      </tr>
-      <tr>
-        <td><span class="parametername">T3</span></td>
+</td>
+      </tr>
+      <tr>
+        <td><span class="parametername">T3</span></td>
         <td><p>The type of the third explicit parameter.</p>
-</td>
-      </tr>
-      <tr>
-        <td><span class="parametername">T4</span></td>
+</td>
+      </tr>
+      <tr>
+        <td><span class="parametername">T4</span></td>
         <td><p>The type of the fourth explicit parameter.</p>
-</td>
-      </tr>
-    </tbody>
-  </table>
-  <h5 class="exceptions">Exceptions</h5>
-  <table class="table table-bordered table-striped table-condensed">
-    <thead>
-      <tr>
-        <th>Type</th>
-        <th>Condition</th>
-      </tr>
-    </thead>
-    <tbody>
-      <tr>
-        <td><a class="xref" href="https://docs.microsoft.com/dotnet/api/system.invalidoperationexception">InvalidOperationException</a></td>
+</td>
+      </tr>
+    </tbody>
+  </table>
+  <h5 class="exceptions">Exceptions</h5>
+  <table class="table table-bordered table-striped table-condensed">
+    <thead>
+      <tr>
+        <th>Type</th>
+        <th>Condition</th>
+      </tr>
+    </thead>
+    <tbody>
+      <tr>
+        <td><a class="xref" href="https://docs.microsoft.com/dotnet/api/system.invalidoperationexception">InvalidOperationException</a></td>
         <td><p><a class="xref" href="https://docs.microsoft.com/dotnet/api/system.delegate.target#System_Delegate_Target">Target</a> of <code data-dev-comment-type="paramref" class="paramref">action</code> is not contravarient to type <code data-dev-comment-type="typeparamref" class="typeparamref">G</code>.</p>
-</td>
-      </tr>
-    </tbody>
-  </table>
-  <span class="small pull-right mobile-hide">
-    <span class="divider">|</span>
-    <a href="https://github.com/sakno/dotNext/new/gh-pages/apiSpec/new?filename=DotNext_DelegateHelpers_Unbind__5_System_Func___1___2___3___4__.md&amp;value=---%0Auid%3A%20DotNext.DelegateHelpers.Unbind%60%605(System.Func%7B%60%601%2C%60%602%2C%60%603%2C%60%604%7D)%0Asummary%3A%20'*You%20can%20override%20summary%20for%20the%20API%20here%20using%20*MARKDOWN*%20syntax'%0A---%0A%0A*Please%20type%20below%20more%20information%20about%20this%20API%3A*%0A%0A">Improve this Doc</a>
-  </span>
-  <span class="small pull-right mobile-hide">
-    <a href="https://github.com/sakno/dotNext/blob/gh-pages/src/DotNext/DelegateHelpers.cs/#L502">View Source</a>
-  </span>
-  <a id="DotNext_DelegateHelpers_Unbind_" data-uid="DotNext.DelegateHelpers.Unbind*"></a>
-  <h4 id="DotNext_DelegateHelpers_Unbind__5_System_Func___1___2___3___4__" data-uid="DotNext.DelegateHelpers.Unbind``5(System.Func{``1,``2,``3,``4})">Unbind&lt;G, T1, T2, T3, R&gt;(Func&lt;T1, T2, T3, R&gt;)</h4>
+</td>
+      </tr>
+    </tbody>
+  </table>
+  <span class="small pull-right mobile-hide">
+    <span class="divider">|</span>
+    <a href="https://github.com/sakno/DotNext/new/gh-pages/apiSpec/new?filename=DotNext_DelegateHelpers_Unbind__5_System_Func___1___2___3___4__.md&amp;value=---%0Auid%3A%20DotNext.DelegateHelpers.Unbind%60%605(System.Func%7B%60%601%2C%60%602%2C%60%603%2C%60%604%7D)%0Asummary%3A%20'*You%20can%20override%20summary%20for%20the%20API%20here%20using%20*MARKDOWN*%20syntax'%0A---%0A%0A*Please%20type%20below%20more%20information%20about%20this%20API%3A*%0A%0A">Improve this Doc</a>
+  </span>
+  <span class="small pull-right mobile-hide">
+    <a href="https://github.com/sakno/DotNext/blob/gh-pages/src/DotNext/DelegateHelpers.cs/#L502">View Source</a>
+  </span>
+  <a id="DotNext_DelegateHelpers_Unbind_" data-uid="DotNext.DelegateHelpers.Unbind*"></a>
+  <h4 id="DotNext_DelegateHelpers_Unbind__5_System_Func___1___2___3___4__" data-uid="DotNext.DelegateHelpers.Unbind``5(System.Func{``1,``2,``3,``4})">Unbind&lt;G, T1, T2, T3, R&gt;(Func&lt;T1, T2, T3, R&gt;)</h4>
   <div class="markdown level1 summary"><p>Converts implicitly bound delegate into its unbound version.</p>
-</div>
-  <div class="markdown level1 conceptual"></div>
-  <h5 class="decalaration">Declaration</h5>
-  <div class="codewrapper">
+</div>
+  <div class="markdown level1 conceptual"></div>
+  <h5 class="decalaration">Declaration</h5>
+  <div class="codewrapper">
     <pre><code class="lang-csharp hljs">public static Func&lt;G, T1, T2, T3, R&gt; Unbind&lt;G, T1, T2, T3, R&gt;(this Func&lt;T1, T2, T3, R&gt; func)
-    where G : class</code></pre>
-  </div>
-  <h5 class="parameters">Parameters</h5>
-  <table class="table table-bordered table-striped table-condensed">
-    <thead>
-      <tr>
-        <th>Type</th>
-        <th>Name</th>
-        <th>Description</th>
-      </tr>
-    </thead>
-    <tbody>
-      <tr>
-        <td><a class="xref" href="https://docs.microsoft.com/dotnet/api/system.func-4">Func</a>&lt;T1, T2, T3, R&gt;</td>
-        <td><span class="parametername">func</span></td>
+
+    where G : class</code></pre>
+  </div>
+  <h5 class="parameters">Parameters</h5>
+  <table class="table table-bordered table-striped table-condensed">
+    <thead>
+      <tr>
+        <th>Type</th>
+        <th>Name</th>
+        <th>Description</th>
+      </tr>
+    </thead>
+    <tbody>
+      <tr>
+        <td><a class="xref" href="https://docs.microsoft.com/dotnet/api/system.func-4">Func</a>&lt;T1, T2, T3, R&gt;</td>
+        <td><span class="parametername">func</span></td>
         <td><p>The delegate to unbind.</p>
-</td>
-      </tr>
-    </tbody>
-  </table>
-  <h5 class="returns">Returns</h5>
-  <table class="table table-bordered table-striped table-condensed">
-    <thead>
-      <tr>
-        <th>Type</th>
-        <th>Description</th>
-      </tr>
-    </thead>
-    <tbody>
-      <tr>
-        <td><a class="xref" href="https://docs.microsoft.com/dotnet/api/system.func-5">Func</a>&lt;G, T1, T2, T3, R&gt;</td>
+</td>
+      </tr>
+    </tbody>
+  </table>
+  <h5 class="returns">Returns</h5>
+  <table class="table table-bordered table-striped table-condensed">
+    <thead>
+      <tr>
+        <th>Type</th>
+        <th>Description</th>
+      </tr>
+    </thead>
+    <tbody>
+      <tr>
+        <td><a class="xref" href="https://docs.microsoft.com/dotnet/api/system.func-5">Func</a>&lt;G, T1, T2, T3, R&gt;</td>
         <td><p>Unbound version of the delegate.</p>
-</td>
-      </tr>
-    </tbody>
-  </table>
-  <h5 class="typeParameters">Type Parameters</h5>
-  <table class="table table-bordered table-striped table-condensed">
-    <thead>
-      <tr>
-        <th>Name</th>
-        <th>Description</th>
-      </tr>
-    </thead>
-    <tbody>
-      <tr>
-        <td><span class="parametername">G</span></td>
+</td>
+      </tr>
+    </tbody>
+  </table>
+  <h5 class="typeParameters">Type Parameters</h5>
+  <table class="table table-bordered table-striped table-condensed">
+    <thead>
+      <tr>
+        <th>Name</th>
+        <th>Description</th>
+      </tr>
+    </thead>
+    <tbody>
+      <tr>
+        <td><span class="parametername">G</span></td>
         <td><p>The expected type of <a class="xref" href="https://docs.microsoft.com/dotnet/api/system.delegate.target#System_Delegate_Target">Target</a>.</p>
-</td>
-      </tr>
-      <tr>
-        <td><span class="parametername">T1</span></td>
+</td>
+      </tr>
+      <tr>
+        <td><span class="parametername">T1</span></td>
         <td><p>The type of the first explicit parameter.</p>
-</td>
-      </tr>
-      <tr>
-        <td><span class="parametername">T2</span></td>
+</td>
+      </tr>
+      <tr>
+        <td><span class="parametername">T2</span></td>
         <td><p>The type of the second explicit parameter.</p>
-</td>
-      </tr>
-      <tr>
-        <td><span class="parametername">T3</span></td>
+</td>
+      </tr>
+      <tr>
+        <td><span class="parametername">T3</span></td>
         <td><p>The type of the third explicit parameter.</p>
-</td>
-      </tr>
-      <tr>
-        <td><span class="parametername">R</span></td>
+</td>
+      </tr>
+      <tr>
+        <td><span class="parametername">R</span></td>
         <td><p>The type of the return value of the method that the delegate encapsulates.</p>
-</td>
-      </tr>
-    </tbody>
-  </table>
-  <h5 class="exceptions">Exceptions</h5>
-  <table class="table table-bordered table-striped table-condensed">
-    <thead>
-      <tr>
-        <th>Type</th>
-        <th>Condition</th>
-      </tr>
-    </thead>
-    <tbody>
-      <tr>
-        <td><a class="xref" href="https://docs.microsoft.com/dotnet/api/system.invalidoperationexception">InvalidOperationException</a></td>
+</td>
+      </tr>
+    </tbody>
+  </table>
+  <h5 class="exceptions">Exceptions</h5>
+  <table class="table table-bordered table-striped table-condensed">
+    <thead>
+      <tr>
+        <th>Type</th>
+        <th>Condition</th>
+      </tr>
+    </thead>
+    <tbody>
+      <tr>
+        <td><a class="xref" href="https://docs.microsoft.com/dotnet/api/system.invalidoperationexception">InvalidOperationException</a></td>
         <td><p><a class="xref" href="https://docs.microsoft.com/dotnet/api/system.delegate.target#System_Delegate_Target">Target</a> of <code data-dev-comment-type="paramref" class="paramref">func</code> is not contravarient to type <code data-dev-comment-type="typeparamref" class="typeparamref">G</code>.</p>
-</td>
-      </tr>
-    </tbody>
-  </table>
-  <span class="small pull-right mobile-hide">
-    <span class="divider">|</span>
-    <a href="https://github.com/sakno/dotNext/new/gh-pages/apiSpec/new?filename=DotNext_DelegateHelpers_Unbind__6_System_Action___1___2___3___4___5__.md&amp;value=---%0Auid%3A%20DotNext.DelegateHelpers.Unbind%60%606(System.Action%7B%60%601%2C%60%602%2C%60%603%2C%60%604%2C%60%605%7D)%0Asummary%3A%20'*You%20can%20override%20summary%20for%20the%20API%20here%20using%20*MARKDOWN*%20syntax'%0A---%0A%0A*Please%20type%20below%20more%20information%20about%20this%20API%3A*%0A%0A">Improve this Doc</a>
-  </span>
-  <span class="small pull-right mobile-hide">
-    <a href="https://github.com/sakno/dotNext/blob/gh-pages/src/DotNext/DelegateHelpers.cs/#L580">View Source</a>
-  </span>
-  <a id="DotNext_DelegateHelpers_Unbind_" data-uid="DotNext.DelegateHelpers.Unbind*"></a>
-  <h4 id="DotNext_DelegateHelpers_Unbind__6_System_Action___1___2___3___4___5__" data-uid="DotNext.DelegateHelpers.Unbind``6(System.Action{``1,``2,``3,``4,``5})">Unbind&lt;G, T1, T2, T3, T4, T5&gt;(Action&lt;T1, T2, T3, T4, T5&gt;)</h4>
+</td>
+      </tr>
+    </tbody>
+  </table>
+  <span class="small pull-right mobile-hide">
+    <span class="divider">|</span>
+    <a href="https://github.com/sakno/DotNext/new/gh-pages/apiSpec/new?filename=DotNext_DelegateHelpers_Unbind__6_System_Action___1___2___3___4___5__.md&amp;value=---%0Auid%3A%20DotNext.DelegateHelpers.Unbind%60%606(System.Action%7B%60%601%2C%60%602%2C%60%603%2C%60%604%2C%60%605%7D)%0Asummary%3A%20'*You%20can%20override%20summary%20for%20the%20API%20here%20using%20*MARKDOWN*%20syntax'%0A---%0A%0A*Please%20type%20below%20more%20information%20about%20this%20API%3A*%0A%0A">Improve this Doc</a>
+  </span>
+  <span class="small pull-right mobile-hide">
+    <a href="https://github.com/sakno/DotNext/blob/gh-pages/src/DotNext/DelegateHelpers.cs/#L580">View Source</a>
+  </span>
+  <a id="DotNext_DelegateHelpers_Unbind_" data-uid="DotNext.DelegateHelpers.Unbind*"></a>
+  <h4 id="DotNext_DelegateHelpers_Unbind__6_System_Action___1___2___3___4___5__" data-uid="DotNext.DelegateHelpers.Unbind``6(System.Action{``1,``2,``3,``4,``5})">Unbind&lt;G, T1, T2, T3, T4, T5&gt;(Action&lt;T1, T2, T3, T4, T5&gt;)</h4>
   <div class="markdown level1 summary"><p>Converts implicitly bound delegate into its unbound version.</p>
-</div>
-  <div class="markdown level1 conceptual"></div>
-  <h5 class="decalaration">Declaration</h5>
-  <div class="codewrapper">
+</div>
+  <div class="markdown level1 conceptual"></div>
+  <h5 class="decalaration">Declaration</h5>
+  <div class="codewrapper">
     <pre><code class="lang-csharp hljs">public static Action&lt;G, T1, T2, T3, T4, T5&gt; Unbind&lt;G, T1, T2, T3, T4, T5&gt;(this Action&lt;T1, T2, T3, T4, T5&gt; action)
-    where G : class</code></pre>
-  </div>
-  <h5 class="parameters">Parameters</h5>
-  <table class="table table-bordered table-striped table-condensed">
-    <thead>
-      <tr>
-        <th>Type</th>
-        <th>Name</th>
-        <th>Description</th>
-      </tr>
-    </thead>
-    <tbody>
-      <tr>
-        <td><a class="xref" href="https://docs.microsoft.com/dotnet/api/system.action-5">Action</a>&lt;T1, T2, T3, T4, T5&gt;</td>
-        <td><span class="parametername">action</span></td>
+
+    where G : class</code></pre>
+  </div>
+  <h5 class="parameters">Parameters</h5>
+  <table class="table table-bordered table-striped table-condensed">
+    <thead>
+      <tr>
+        <th>Type</th>
+        <th>Name</th>
+        <th>Description</th>
+      </tr>
+    </thead>
+    <tbody>
+      <tr>
+        <td><a class="xref" href="https://docs.microsoft.com/dotnet/api/system.action-5">Action</a>&lt;T1, T2, T3, T4, T5&gt;</td>
+        <td><span class="parametername">action</span></td>
         <td><p>The delegate to unbind.</p>
-</td>
-      </tr>
-    </tbody>
-  </table>
-  <h5 class="returns">Returns</h5>
-  <table class="table table-bordered table-striped table-condensed">
-    <thead>
-      <tr>
-        <th>Type</th>
-        <th>Description</th>
-      </tr>
-    </thead>
-    <tbody>
-      <tr>
-        <td><a class="xref" href="https://docs.microsoft.com/dotnet/api/system.action-6">Action</a>&lt;G, T1, T2, T3, T4, T5&gt;</td>
+</td>
+      </tr>
+    </tbody>
+  </table>
+  <h5 class="returns">Returns</h5>
+  <table class="table table-bordered table-striped table-condensed">
+    <thead>
+      <tr>
+        <th>Type</th>
+        <th>Description</th>
+      </tr>
+    </thead>
+    <tbody>
+      <tr>
+        <td><a class="xref" href="https://docs.microsoft.com/dotnet/api/system.action-6">Action</a>&lt;G, T1, T2, T3, T4, T5&gt;</td>
         <td><p>Unbound version of the delegate.</p>
-</td>
-      </tr>
-    </tbody>
-  </table>
-  <h5 class="typeParameters">Type Parameters</h5>
-  <table class="table table-bordered table-striped table-condensed">
-    <thead>
-      <tr>
-        <th>Name</th>
-        <th>Description</th>
-      </tr>
-    </thead>
-    <tbody>
-      <tr>
-        <td><span class="parametername">G</span></td>
+</td>
+      </tr>
+    </tbody>
+  </table>
+  <h5 class="typeParameters">Type Parameters</h5>
+  <table class="table table-bordered table-striped table-condensed">
+    <thead>
+      <tr>
+        <th>Name</th>
+        <th>Description</th>
+      </tr>
+    </thead>
+    <tbody>
+      <tr>
+        <td><span class="parametername">G</span></td>
         <td><p>The expected type of <a class="xref" href="https://docs.microsoft.com/dotnet/api/system.delegate.target#System_Delegate_Target">Target</a>.</p>
-</td>
-      </tr>
-      <tr>
-        <td><span class="parametername">T1</span></td>
+</td>
+      </tr>
+      <tr>
+        <td><span class="parametername">T1</span></td>
         <td><p>The type of the first explicit parameter.</p>
-</td>
-      </tr>
-      <tr>
-        <td><span class="parametername">T2</span></td>
+</td>
+      </tr>
+      <tr>
+        <td><span class="parametername">T2</span></td>
         <td><p>The type of the second explicit parameter.</p>
-</td>
-      </tr>
-      <tr>
-        <td><span class="parametername">T3</span></td>
+</td>
+      </tr>
+      <tr>
+        <td><span class="parametername">T3</span></td>
         <td><p>The type of the third explicit parameter.</p>
-</td>
-      </tr>
-      <tr>
-        <td><span class="parametername">T4</span></td>
+</td>
+      </tr>
+      <tr>
+        <td><span class="parametername">T4</span></td>
         <td><p>The type of the fourth explicit parameter.</p>
-</td>
-      </tr>
-      <tr>
-        <td><span class="parametername">T5</span></td>
+</td>
+      </tr>
+      <tr>
+        <td><span class="parametername">T5</span></td>
         <td><p>The type of the fifth explicit parameter.</p>
-</td>
-      </tr>
-    </tbody>
-  </table>
-  <h5 class="exceptions">Exceptions</h5>
-  <table class="table table-bordered table-striped table-condensed">
-    <thead>
-      <tr>
-        <th>Type</th>
-        <th>Condition</th>
-      </tr>
-    </thead>
-    <tbody>
-      <tr>
-        <td><a class="xref" href="https://docs.microsoft.com/dotnet/api/system.invalidoperationexception">InvalidOperationException</a></td>
+</td>
+      </tr>
+    </tbody>
+  </table>
+  <h5 class="exceptions">Exceptions</h5>
+  <table class="table table-bordered table-striped table-condensed">
+    <thead>
+      <tr>
+        <th>Type</th>
+        <th>Condition</th>
+      </tr>
+    </thead>
+    <tbody>
+      <tr>
+        <td><a class="xref" href="https://docs.microsoft.com/dotnet/api/system.invalidoperationexception">InvalidOperationException</a></td>
         <td><p><a class="xref" href="https://docs.microsoft.com/dotnet/api/system.delegate.target#System_Delegate_Target">Target</a> of <code data-dev-comment-type="paramref" class="paramref">action</code> is not contravarient to type <code data-dev-comment-type="typeparamref" class="typeparamref">G</code>.</p>
-</td>
-      </tr>
-    </tbody>
-  </table>
-  <span class="small pull-right mobile-hide">
-    <span class="divider">|</span>
-    <a href="https://github.com/sakno/dotNext/new/gh-pages/apiSpec/new?filename=DotNext_DelegateHelpers_Unbind__6_System_Func___1___2___3___4___5__.md&amp;value=---%0Auid%3A%20DotNext.DelegateHelpers.Unbind%60%606(System.Func%7B%60%601%2C%60%602%2C%60%603%2C%60%604%2C%60%605%7D)%0Asummary%3A%20'*You%20can%20override%20summary%20for%20the%20API%20here%20using%20*MARKDOWN*%20syntax'%0A---%0A%0A*Please%20type%20below%20more%20information%20about%20this%20API%3A*%0A%0A">Improve this Doc</a>
-  </span>
-  <span class="small pull-right mobile-hide">
-    <a href="https://github.com/sakno/dotNext/blob/gh-pages/src/DotNext/DelegateHelpers.cs/#L532">View Source</a>
-  </span>
-  <a id="DotNext_DelegateHelpers_Unbind_" data-uid="DotNext.DelegateHelpers.Unbind*"></a>
-  <h4 id="DotNext_DelegateHelpers_Unbind__6_System_Func___1___2___3___4___5__" data-uid="DotNext.DelegateHelpers.Unbind``6(System.Func{``1,``2,``3,``4,``5})">Unbind&lt;G, T1, T2, T3, T4, R&gt;(Func&lt;T1, T2, T3, T4, R&gt;)</h4>
+</td>
+      </tr>
+    </tbody>
+  </table>
+  <span class="small pull-right mobile-hide">
+    <span class="divider">|</span>
+    <a href="https://github.com/sakno/DotNext/new/gh-pages/apiSpec/new?filename=DotNext_DelegateHelpers_Unbind__6_System_Func___1___2___3___4___5__.md&amp;value=---%0Auid%3A%20DotNext.DelegateHelpers.Unbind%60%606(System.Func%7B%60%601%2C%60%602%2C%60%603%2C%60%604%2C%60%605%7D)%0Asummary%3A%20'*You%20can%20override%20summary%20for%20the%20API%20here%20using%20*MARKDOWN*%20syntax'%0A---%0A%0A*Please%20type%20below%20more%20information%20about%20this%20API%3A*%0A%0A">Improve this Doc</a>
+  </span>
+  <span class="small pull-right mobile-hide">
+    <a href="https://github.com/sakno/DotNext/blob/gh-pages/src/DotNext/DelegateHelpers.cs/#L532">View Source</a>
+  </span>
+  <a id="DotNext_DelegateHelpers_Unbind_" data-uid="DotNext.DelegateHelpers.Unbind*"></a>
+  <h4 id="DotNext_DelegateHelpers_Unbind__6_System_Func___1___2___3___4___5__" data-uid="DotNext.DelegateHelpers.Unbind``6(System.Func{``1,``2,``3,``4,``5})">Unbind&lt;G, T1, T2, T3, T4, R&gt;(Func&lt;T1, T2, T3, T4, R&gt;)</h4>
   <div class="markdown level1 summary"><p>Converts implicitly bound delegate into its unbound version.</p>
-</div>
-  <div class="markdown level1 conceptual"></div>
-  <h5 class="decalaration">Declaration</h5>
-  <div class="codewrapper">
+</div>
+  <div class="markdown level1 conceptual"></div>
+  <h5 class="decalaration">Declaration</h5>
+  <div class="codewrapper">
     <pre><code class="lang-csharp hljs">public static Func&lt;G, T1, T2, T3, T4, R&gt; Unbind&lt;G, T1, T2, T3, T4, R&gt;(this Func&lt;T1, T2, T3, T4, R&gt; func)
-    where G : class</code></pre>
-  </div>
-  <h5 class="parameters">Parameters</h5>
-  <table class="table table-bordered table-striped table-condensed">
-    <thead>
-      <tr>
-        <th>Type</th>
-        <th>Name</th>
-        <th>Description</th>
-      </tr>
-    </thead>
-    <tbody>
-      <tr>
-        <td><a class="xref" href="https://docs.microsoft.com/dotnet/api/system.func-5">Func</a>&lt;T1, T2, T3, T4, R&gt;</td>
-        <td><span class="parametername">func</span></td>
+
+    where G : class</code></pre>
+  </div>
+  <h5 class="parameters">Parameters</h5>
+  <table class="table table-bordered table-striped table-condensed">
+    <thead>
+      <tr>
+        <th>Type</th>
+        <th>Name</th>
+        <th>Description</th>
+      </tr>
+    </thead>
+    <tbody>
+      <tr>
+        <td><a class="xref" href="https://docs.microsoft.com/dotnet/api/system.func-5">Func</a>&lt;T1, T2, T3, T4, R&gt;</td>
+        <td><span class="parametername">func</span></td>
         <td><p>The delegate to unbind.</p>
-</td>
-      </tr>
-    </tbody>
-  </table>
-  <h5 class="returns">Returns</h5>
-  <table class="table table-bordered table-striped table-condensed">
-    <thead>
-      <tr>
-        <th>Type</th>
-        <th>Description</th>
-      </tr>
-    </thead>
-    <tbody>
-      <tr>
-        <td><a class="xref" href="https://docs.microsoft.com/dotnet/api/system.func-6">Func</a>&lt;G, T1, T2, T3, T4, R&gt;</td>
+</td>
+      </tr>
+    </tbody>
+  </table>
+  <h5 class="returns">Returns</h5>
+  <table class="table table-bordered table-striped table-condensed">
+    <thead>
+      <tr>
+        <th>Type</th>
+        <th>Description</th>
+      </tr>
+    </thead>
+    <tbody>
+      <tr>
+        <td><a class="xref" href="https://docs.microsoft.com/dotnet/api/system.func-6">Func</a>&lt;G, T1, T2, T3, T4, R&gt;</td>
         <td><p>Unbound version of the delegate.</p>
-</td>
-      </tr>
-    </tbody>
-  </table>
-  <h5 class="typeParameters">Type Parameters</h5>
-  <table class="table table-bordered table-striped table-condensed">
-    <thead>
-      <tr>
-        <th>Name</th>
-        <th>Description</th>
-      </tr>
-    </thead>
-    <tbody>
-      <tr>
-        <td><span class="parametername">G</span></td>
+</td>
+      </tr>
+    </tbody>
+  </table>
+  <h5 class="typeParameters">Type Parameters</h5>
+  <table class="table table-bordered table-striped table-condensed">
+    <thead>
+      <tr>
+        <th>Name</th>
+        <th>Description</th>
+      </tr>
+    </thead>
+    <tbody>
+      <tr>
+        <td><span class="parametername">G</span></td>
         <td><p>The expected type of <a class="xref" href="https://docs.microsoft.com/dotnet/api/system.delegate.target#System_Delegate_Target">Target</a>.</p>
-</td>
-      </tr>
-      <tr>
-        <td><span class="parametername">T1</span></td>
+</td>
+      </tr>
+      <tr>
+        <td><span class="parametername">T1</span></td>
         <td><p>The type of the first explicit parameter.</p>
-</td>
-      </tr>
-      <tr>
-        <td><span class="parametername">T2</span></td>
+</td>
+      </tr>
+      <tr>
+        <td><span class="parametername">T2</span></td>
         <td><p>The type of the second explicit parameter.</p>
-</td>
-      </tr>
-      <tr>
-        <td><span class="parametername">T3</span></td>
+</td>
+      </tr>
+      <tr>
+        <td><span class="parametername">T3</span></td>
         <td><p>The type of the third explicit parameter.</p>
-</td>
-      </tr>
-      <tr>
-        <td><span class="parametername">T4</span></td>
+</td>
+      </tr>
+      <tr>
+        <td><span class="parametername">T4</span></td>
         <td><p>The type of the fourth explicit parameter.</p>
-</td>
-      </tr>
-      <tr>
-        <td><span class="parametername">R</span></td>
+</td>
+      </tr>
+      <tr>
+        <td><span class="parametername">R</span></td>
         <td><p>The type of the return value of the method that the delegate encapsulates.</p>
-</td>
-      </tr>
-    </tbody>
-  </table>
-  <h5 class="exceptions">Exceptions</h5>
-  <table class="table table-bordered table-striped table-condensed">
-    <thead>
-      <tr>
-        <th>Type</th>
-        <th>Condition</th>
-      </tr>
-    </thead>
-    <tbody>
-      <tr>
-        <td><a class="xref" href="https://docs.microsoft.com/dotnet/api/system.invalidoperationexception">InvalidOperationException</a></td>
+</td>
+      </tr>
+    </tbody>
+  </table>
+  <h5 class="exceptions">Exceptions</h5>
+  <table class="table table-bordered table-striped table-condensed">
+    <thead>
+      <tr>
+        <th>Type</th>
+        <th>Condition</th>
+      </tr>
+    </thead>
+    <tbody>
+      <tr>
+        <td><a class="xref" href="https://docs.microsoft.com/dotnet/api/system.invalidoperationexception">InvalidOperationException</a></td>
         <td><p><a class="xref" href="https://docs.microsoft.com/dotnet/api/system.delegate.target#System_Delegate_Target">Target</a> of <code data-dev-comment-type="paramref" class="paramref">func</code> is not contravarient to type <code data-dev-comment-type="typeparamref" class="typeparamref">G</code>.</p>
-</td>
-      </tr>
-    </tbody>
-  </table>
-  <span class="small pull-right mobile-hide">
-    <span class="divider">|</span>
-    <a href="https://github.com/sakno/dotNext/new/gh-pages/apiSpec/new?filename=DotNext_DelegateHelpers_Unbind__7_System_Func___1___2___3___4___5___6__.md&amp;value=---%0Auid%3A%20DotNext.DelegateHelpers.Unbind%60%607(System.Func%7B%60%601%2C%60%602%2C%60%603%2C%60%604%2C%60%605%2C%60%606%7D)%0Asummary%3A%20'*You%20can%20override%20summary%20for%20the%20API%20here%20using%20*MARKDOWN*%20syntax'%0A---%0A%0A*Please%20type%20below%20more%20information%20about%20this%20API%3A*%0A%0A">Improve this Doc</a>
-  </span>
-  <span class="small pull-right mobile-hide">
-    <a href="https://github.com/sakno/dotNext/blob/gh-pages/src/DotNext/DelegateHelpers.cs/#L564">View Source</a>
-  </span>
-  <a id="DotNext_DelegateHelpers_Unbind_" data-uid="DotNext.DelegateHelpers.Unbind*"></a>
-  <h4 id="DotNext_DelegateHelpers_Unbind__7_System_Func___1___2___3___4___5___6__" data-uid="DotNext.DelegateHelpers.Unbind``7(System.Func{``1,``2,``3,``4,``5,``6})">Unbind&lt;G, T1, T2, T3, T4, T5, R&gt;(Func&lt;T1, T2, T3, T4, T5, R&gt;)</h4>
+</td>
+      </tr>
+    </tbody>
+  </table>
+  <span class="small pull-right mobile-hide">
+    <span class="divider">|</span>
+    <a href="https://github.com/sakno/DotNext/new/gh-pages/apiSpec/new?filename=DotNext_DelegateHelpers_Unbind__7_System_Func___1___2___3___4___5___6__.md&amp;value=---%0Auid%3A%20DotNext.DelegateHelpers.Unbind%60%607(System.Func%7B%60%601%2C%60%602%2C%60%603%2C%60%604%2C%60%605%2C%60%606%7D)%0Asummary%3A%20'*You%20can%20override%20summary%20for%20the%20API%20here%20using%20*MARKDOWN*%20syntax'%0A---%0A%0A*Please%20type%20below%20more%20information%20about%20this%20API%3A*%0A%0A">Improve this Doc</a>
+  </span>
+  <span class="small pull-right mobile-hide">
+    <a href="https://github.com/sakno/DotNext/blob/gh-pages/src/DotNext/DelegateHelpers.cs/#L564">View Source</a>
+  </span>
+  <a id="DotNext_DelegateHelpers_Unbind_" data-uid="DotNext.DelegateHelpers.Unbind*"></a>
+  <h4 id="DotNext_DelegateHelpers_Unbind__7_System_Func___1___2___3___4___5___6__" data-uid="DotNext.DelegateHelpers.Unbind``7(System.Func{``1,``2,``3,``4,``5,``6})">Unbind&lt;G, T1, T2, T3, T4, T5, R&gt;(Func&lt;T1, T2, T3, T4, T5, R&gt;)</h4>
   <div class="markdown level1 summary"><p>Converts implicitly bound delegate into its unbound version.</p>
-</div>
-  <div class="markdown level1 conceptual"></div>
-  <h5 class="decalaration">Declaration</h5>
-  <div class="codewrapper">
+</div>
+  <div class="markdown level1 conceptual"></div>
+  <h5 class="decalaration">Declaration</h5>
+  <div class="codewrapper">
     <pre><code class="lang-csharp hljs">public static Func&lt;G, T1, T2, T3, T4, T5, R&gt; Unbind&lt;G, T1, T2, T3, T4, T5, R&gt;(this Func&lt;T1, T2, T3, T4, T5, R&gt; func)
-    where G : class</code></pre>
-  </div>
-  <h5 class="parameters">Parameters</h5>
-  <table class="table table-bordered table-striped table-condensed">
-    <thead>
-      <tr>
-        <th>Type</th>
-        <th>Name</th>
-        <th>Description</th>
-      </tr>
-    </thead>
-    <tbody>
-      <tr>
-        <td><a class="xref" href="https://docs.microsoft.com/dotnet/api/system.func-6">Func</a>&lt;T1, T2, T3, T4, T5, R&gt;</td>
-        <td><span class="parametername">func</span></td>
+
+    where G : class</code></pre>
+  </div>
+  <h5 class="parameters">Parameters</h5>
+  <table class="table table-bordered table-striped table-condensed">
+    <thead>
+      <tr>
+        <th>Type</th>
+        <th>Name</th>
+        <th>Description</th>
+      </tr>
+    </thead>
+    <tbody>
+      <tr>
+        <td><a class="xref" href="https://docs.microsoft.com/dotnet/api/system.func-6">Func</a>&lt;T1, T2, T3, T4, T5, R&gt;</td>
+        <td><span class="parametername">func</span></td>
         <td><p>The delegate to unbind.</p>
-</td>
-      </tr>
-    </tbody>
-  </table>
-  <h5 class="returns">Returns</h5>
-  <table class="table table-bordered table-striped table-condensed">
-    <thead>
-      <tr>
-        <th>Type</th>
-        <th>Description</th>
-      </tr>
-    </thead>
-    <tbody>
-      <tr>
-        <td><a class="xref" href="https://docs.microsoft.com/dotnet/api/system.func-7">Func</a>&lt;G, T1, T2, T3, T4, T5, R&gt;</td>
+</td>
+      </tr>
+    </tbody>
+  </table>
+  <h5 class="returns">Returns</h5>
+  <table class="table table-bordered table-striped table-condensed">
+    <thead>
+      <tr>
+        <th>Type</th>
+        <th>Description</th>
+      </tr>
+    </thead>
+    <tbody>
+      <tr>
+        <td><a class="xref" href="https://docs.microsoft.com/dotnet/api/system.func-7">Func</a>&lt;G, T1, T2, T3, T4, T5, R&gt;</td>
         <td><p>Unbound version of the delegate.</p>
-</td>
-      </tr>
-    </tbody>
-  </table>
-  <h5 class="typeParameters">Type Parameters</h5>
-  <table class="table table-bordered table-striped table-condensed">
-    <thead>
-      <tr>
-        <th>Name</th>
-        <th>Description</th>
-      </tr>
-    </thead>
-    <tbody>
-      <tr>
-        <td><span class="parametername">G</span></td>
+</td>
+      </tr>
+    </tbody>
+  </table>
+  <h5 class="typeParameters">Type Parameters</h5>
+  <table class="table table-bordered table-striped table-condensed">
+    <thead>
+      <tr>
+        <th>Name</th>
+        <th>Description</th>
+      </tr>
+    </thead>
+    <tbody>
+      <tr>
+        <td><span class="parametername">G</span></td>
         <td><p>The expected type of <a class="xref" href="https://docs.microsoft.com/dotnet/api/system.delegate.target#System_Delegate_Target">Target</a>.</p>
-</td>
-      </tr>
-      <tr>
-        <td><span class="parametername">T1</span></td>
+</td>
+      </tr>
+      <tr>
+        <td><span class="parametername">T1</span></td>
         <td><p>The type of the first explicit parameter.</p>
-</td>
-      </tr>
-      <tr>
-        <td><span class="parametername">T2</span></td>
+</td>
+      </tr>
+      <tr>
+        <td><span class="parametername">T2</span></td>
         <td><p>The type of the second explicit parameter.</p>
-</td>
-      </tr>
-      <tr>
-        <td><span class="parametername">T3</span></td>
+</td>
+      </tr>
+      <tr>
+        <td><span class="parametername">T3</span></td>
         <td><p>The type of the third explicit parameter.</p>
-</td>
-      </tr>
-      <tr>
-        <td><span class="parametername">T4</span></td>
+</td>
+      </tr>
+      <tr>
+        <td><span class="parametername">T4</span></td>
         <td><p>The type of the fourth explicit parameter.</p>
-</td>
-      </tr>
-      <tr>
-        <td><span class="parametername">T5</span></td>
+</td>
+      </tr>
+      <tr>
+        <td><span class="parametername">T5</span></td>
         <td><p>The type of the fifth explicit parameter.</p>
-</td>
-      </tr>
-      <tr>
-        <td><span class="parametername">R</span></td>
+</td>
+      </tr>
+      <tr>
+        <td><span class="parametername">R</span></td>
         <td><p>The type of the return value of the method that the delegate encapsulates.</p>
-</td>
-      </tr>
-    </tbody>
-  </table>
-  <h5 class="exceptions">Exceptions</h5>
-  <table class="table table-bordered table-striped table-condensed">
-    <thead>
-      <tr>
-        <th>Type</th>
-        <th>Condition</th>
-      </tr>
-    </thead>
-    <tbody>
-      <tr>
-        <td><a class="xref" href="https://docs.microsoft.com/dotnet/api/system.invalidoperationexception">InvalidOperationException</a></td>
+</td>
+      </tr>
+    </tbody>
+  </table>
+  <h5 class="exceptions">Exceptions</h5>
+  <table class="table table-bordered table-striped table-condensed">
+    <thead>
+      <tr>
+        <th>Type</th>
+        <th>Condition</th>
+      </tr>
+    </thead>
+    <tbody>
+      <tr>
+        <td><a class="xref" href="https://docs.microsoft.com/dotnet/api/system.invalidoperationexception">InvalidOperationException</a></td>
         <td><p><a class="xref" href="https://docs.microsoft.com/dotnet/api/system.delegate.target#System_Delegate_Target">Target</a> of <code data-dev-comment-type="paramref" class="paramref">func</code> is not contravarient to type <code data-dev-comment-type="typeparamref" class="typeparamref">G</code>.</p>
-</td>
-      </tr>
-    </tbody>
-  </table>
-</article>
-          </div>
-          
-          <div class="hidden-sm col-md-2" role="complementary">
-            <div class="sideaffix">
-              <div class="contribution">
-                <ul class="nav">
-                  <li>
-                    <a href="https://github.com/sakno/dotNext/new/gh-pages/apiSpec/new?filename=DotNext_DelegateHelpers.md&amp;value=---%0Auid%3A%20DotNext.DelegateHelpers%0Asummary%3A%20'*You%20can%20override%20summary%20for%20the%20API%20here%20using%20*MARKDOWN*%20syntax'%0A---%0A%0A*Please%20type%20below%20more%20information%20about%20this%20API%3A*%0A%0A" class="contribution-link">Improve this Doc</a>
-                  </li>
-                  <li>
-                    <a href="https://github.com/sakno/dotNext/blob/gh-pages/src/DotNext/DelegateHelpers.cs/#L13" class="contribution-link">View Source</a>
-                  </li>
-                </ul>
-              </div>
-              <nav class="bs-docs-sidebar hidden-print hidden-xs hidden-sm affix" id="affix">
-              <!-- <p><a class="back-to-top" href="#top">Back to top</a><p> -->
-              </nav>
-            </div>
-          </div>
-        </div>
-      </div>
-      
-      <footer>
-        <div class="grad-bottom"></div>
-        <div class="footer">
-          <div class="container">
-            <span class="pull-right">
-              <a href="#top">Back to top</a>
-            </span>
-            
-            <span>Generated by <strong>DocFX</strong></span>
-          </div>
-        </div>
-      </footer>
-    </div>
-    
-    <script type="text/javascript" src="../styles/docfx.vendor.js"></script>
-    <script type="text/javascript" src="../styles/docfx.js"></script>
-    <script type="text/javascript" src="../styles/main.js"></script>
-  </body>
-</html>
+</td>
+      </tr>
+    </tbody>
+  </table>
+</article>
+          </div>
+          
+          <div class="hidden-sm col-md-2" role="complementary">
+            <div class="sideaffix">
+              <div class="contribution">
+                <ul class="nav">
+                  <li>
+                    <a href="https://github.com/sakno/DotNext/new/gh-pages/apiSpec/new?filename=DotNext_DelegateHelpers.md&amp;value=---%0Auid%3A%20DotNext.DelegateHelpers%0Asummary%3A%20'*You%20can%20override%20summary%20for%20the%20API%20here%20using%20*MARKDOWN*%20syntax'%0A---%0A%0A*Please%20type%20below%20more%20information%20about%20this%20API%3A*%0A%0A" class="contribution-link">Improve this Doc</a>
+                  </li>
+                  <li>
+                    <a href="https://github.com/sakno/DotNext/blob/gh-pages/src/DotNext/DelegateHelpers.cs/#L13" class="contribution-link">View Source</a>
+                  </li>
+                </ul>
+              </div>
+              <nav class="bs-docs-sidebar hidden-print hidden-xs hidden-sm affix" id="affix">
+              <!-- <p><a class="back-to-top" href="#top">Back to top</a><p> -->
+              </nav>
+            </div>
+          </div>
+        </div>
+      </div>
+      
+      <footer>
+        <div class="grad-bottom"></div>
+        <div class="footer">
+          <div class="container">
+            <span class="pull-right">
+              <a href="#top">Back to top</a>
+            </span>
+            
+            <span>Generated by <strong>DocFX</strong></span>
+          </div>
+        </div>
+      </footer>
+    </div>
+    
+    <script type="text/javascript" src="../styles/docfx.vendor.js"></script>
+    <script type="text/javascript" src="../styles/docfx.js"></script>
+    <script type="text/javascript" src="../styles/main.js"></script>
+  </body>
+</html>