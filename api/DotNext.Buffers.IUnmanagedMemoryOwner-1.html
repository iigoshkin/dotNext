--- conflicted
+++ resolved
@@ -1,15 +1,14 @@
-﻿<!DOCTYPE html>
-<!--[if IE]><![endif]-->
-<html>
+﻿<!DOCTYPE html>
+<!--[if IE]><![endif]-->
+<html>
   
   <head>
     <meta charset="utf-8">
     <meta http-equiv="X-UA-Compatible" content="IE=edge,chrome=1">
-    <title>Interface IUnmanagedMemoryOwner&lt;T&gt;
+    <title>Interface IUnmanagedMemoryOwner&lt;T&gt;
    | .NEXT </title>
     <meta name="viewport" content="width=device-width">
-    <meta name="title" content="Interface IUnmanagedMemoryOwner&lt;T&gt;
-<<<<<<< HEAD
+    <meta name="title" content="Interface IUnmanagedMemoryOwner&lt;T&gt;
    | .NEXT ">
     <meta name="generator" content="docfx 2.50.0.0">
     
@@ -23,391 +22,376 @@
     
     
     
-=======
-   | .NEXT ">
-    <meta name="generator" content="docfx 2.49.0.0">
-    
-    <link rel="shortcut icon" href="../fav.ico">
-    <link rel="stylesheet" href="../styles/docfx.vendor.css">
-    <link rel="stylesheet" href="../styles/docfx.css">
-    <link rel="stylesheet" href="../styles/main.css">
-    <link href="https://fonts.googleapis.com/css?family=Open+Sans" rel="stylesheet">
-    <meta property="docfx:navrel" content="../toc.html">
-    <meta property="docfx:tocrel" content="toc.html">
-    
-    
-    
->>>>>>> ceac8404
-  </head>  <body data-spy="scroll" data-target="#affix" data-offset="120">
-    <div id="wrapper">
-      <header>
-        
-        <nav id="autocollapse" class="navbar navbar-inverse ng-scope" role="navigation">
-          <div class="container">
-            <div class="navbar-header">
-              <button type="button" class="navbar-toggle" data-toggle="collapse" data-target="#navbar">
-                <span class="sr-only">Toggle navigation</span>
-                <span class="icon-bar"></span>
-                <span class="icon-bar"></span>
-                <span class="icon-bar"></span>
-              </button>
-              
-              <a class="navbar-brand" href="../index.html">
-                <img id="logo" class="svg" src="../doc_logo.png" alt="">
-              </a>
-            </div>
-            <div class="collapse navbar-collapse" id="navbar">
-              <form class="navbar-form navbar-right" role="search" id="search">
-                <div class="form-group">
-                  <input type="text" class="form-control" id="search-query" placeholder="Search" autocomplete="off">
-                </div>
-              </form>
-            </div>
-          </div>
-        </nav>
-        
-        <div class="subnav navbar navbar-default">
-          <div class="container hide-when-search" id="breadcrumb">
-            <ul class="breadcrumb">
-              <li></li>
-            </ul>
-          </div>
-        </div>
-      </header>
-      <div role="main" class="container body-content hide-when-search">
-        
-        <div class="sidenav hide-when-search">
-          <a class="btn toc-toggle collapse" data-toggle="collapse" href="#sidetoggle" aria-expanded="false" aria-controls="sidetoggle">Show / Hide Table of Contents</a>
-          <div class="sidetoggle collapse" id="sidetoggle">
-            <div id="sidetoc"></div>
-          </div>
-        </div>
-        <div class="article row grid-right">
-          <div class="col-md-10">
-            <article class="content wrap" id="_content" data-uid="DotNext.Buffers.IUnmanagedMemoryOwner`1">
-  
-  
-  <h1 id="DotNext_Buffers_IUnmanagedMemoryOwner_1" data-uid="DotNext.Buffers.IUnmanagedMemoryOwner`1" class="text-break">Interface IUnmanagedMemoryOwner&lt;T&gt;
-  </h1>
+  </head>  <body data-spy="scroll" data-target="#affix" data-offset="120">
+    <div id="wrapper">
+      <header>
+        
+        <nav id="autocollapse" class="navbar navbar-inverse ng-scope" role="navigation">
+          <div class="container">
+            <div class="navbar-header">
+              <button type="button" class="navbar-toggle" data-toggle="collapse" data-target="#navbar">
+                <span class="sr-only">Toggle navigation</span>
+                <span class="icon-bar"></span>
+                <span class="icon-bar"></span>
+                <span class="icon-bar"></span>
+              </button>
+              
+              <a class="navbar-brand" href="../index.html">
+                <img id="logo" class="svg" src="../doc_logo.png" alt="">
+              </a>
+            </div>
+            <div class="collapse navbar-collapse" id="navbar">
+              <form class="navbar-form navbar-right" role="search" id="search">
+                <div class="form-group">
+                  <input type="text" class="form-control" id="search-query" placeholder="Search" autocomplete="off">
+                </div>
+              </form>
+            </div>
+          </div>
+        </nav>
+        
+        <div class="subnav navbar navbar-default">
+          <div class="container hide-when-search" id="breadcrumb">
+            <ul class="breadcrumb">
+              <li></li>
+            </ul>
+          </div>
+        </div>
+      </header>
+      <div role="main" class="container body-content hide-when-search">
+        
+        <div class="sidenav hide-when-search">
+          <a class="btn toc-toggle collapse" data-toggle="collapse" href="#sidetoggle" aria-expanded="false" aria-controls="sidetoggle">Show / Hide Table of Contents</a>
+          <div class="sidetoggle collapse" id="sidetoggle">
+            <div id="sidetoc"></div>
+          </div>
+        </div>
+        <div class="article row grid-right">
+          <div class="col-md-10">
+            <article class="content wrap" id="_content" data-uid="DotNext.Buffers.IUnmanagedMemoryOwner`1">
+  
+  
+  <h1 id="DotNext_Buffers_IUnmanagedMemoryOwner_1" data-uid="DotNext.Buffers.IUnmanagedMemoryOwner`1" class="text-break">Interface IUnmanagedMemoryOwner&lt;T&gt;
+  </h1>
   <div class="markdown level0 summary"><p>Represents unmanaged memory access that allows
 to obtain <a class="xref" href="https://docs.microsoft.com/dotnet/api/system.memory-1">Memory&lt;T&gt;</a> pointing to the
 unmanaged memory.</p>
-</div>
-  <div class="markdown level0 conceptual"></div>
-  <div class="inheritedMembers">
-    <h5>Inherited Members</h5>
-    <div>
-      <a class="xref" href="https://docs.microsoft.com/dotnet/api/system.buffers.imemoryowner-1.memory#System_Buffers_IMemoryOwner_1_Memory">IMemoryOwner&lt;T&gt;.Memory</a>
-    </div>
-    <div>
-      <a class="xref" href="DotNext.Runtime.InteropServices.IUnmanagedArray-1.html#DotNext_Runtime_InteropServices_IUnmanagedArray_1_Length">IUnmanagedArray&lt;T&gt;.Length</a>
-    </div>
-    <div>
-      <a class="xref" href="DotNext.Runtime.InteropServices.IUnmanagedArray-1.html#DotNext_Runtime_InteropServices_IUnmanagedArray_1_Pointer">IUnmanagedArray&lt;T&gt;.Pointer</a>
-    </div>
-    <div>
-      <a class="xref" href="DotNext.Runtime.InteropServices.IUnmanagedArray-1.html#DotNext_Runtime_InteropServices_IUnmanagedArray_1_Span">IUnmanagedArray&lt;T&gt;.Span</a>
-    </div>
-    <div>
-      <a class="xref" href="DotNext.Runtime.InteropServices.IUnmanagedArray-1.html#DotNext_Runtime_InteropServices_IUnmanagedArray_1_WriteTo__0___System_Int64_System_Int64_">IUnmanagedArray&lt;T&gt;.WriteTo(T[], Int64, Int64)</a>
-    </div>
-    <div>
-      <a class="xref" href="DotNext.Runtime.InteropServices.IUnmanagedArray-1.html#DotNext_Runtime_InteropServices_IUnmanagedArray_1_WriteTo__0___">IUnmanagedArray&lt;T&gt;.WriteTo(T[])</a>
-    </div>
-    <div>
-      <a class="xref" href="DotNext.Runtime.InteropServices.IUnmanagedArray-1.html#DotNext_Runtime_InteropServices_IUnmanagedArray_1_ToArray">IUnmanagedArray&lt;T&gt;.ToArray()</a>
-    </div>
-    <div>
-      <a class="xref" href="DotNext.Runtime.InteropServices.IUnmanagedArray-1.html#DotNext_Runtime_InteropServices_IUnmanagedArray_1_ReadFrom__0___System_Int64_System_Int64_">IUnmanagedArray&lt;T&gt;.ReadFrom(T[], Int64, Int64)</a>
-    </div>
-    <div>
-      <a class="xref" href="DotNext.Runtime.InteropServices.IUnmanagedArray-1.html#DotNext_Runtime_InteropServices_IUnmanagedArray_1_ReadFrom__0___">IUnmanagedArray&lt;T&gt;.ReadFrom(T[])</a>
-    </div>
-    <div>
-      <a class="xref" href="DotNext.Runtime.InteropServices.IUnmanagedArray-1.html#DotNext_Runtime_InteropServices_IUnmanagedArray_1_WriteTo_DotNext_Runtime_InteropServices_Pointer__0__">IUnmanagedArray&lt;T&gt;.WriteTo(Pointer&lt;T&gt;)</a>
-    </div>
-    <div>
-      <a class="xref" href="DotNext.Runtime.InteropServices.IUnmanagedArray-1.html#DotNext_Runtime_InteropServices_IUnmanagedArray_1_ReadFrom_DotNext_Runtime_InteropServices_Pointer__0__">IUnmanagedArray&lt;T&gt;.ReadFrom(Pointer&lt;T&gt;)</a>
-    </div>
-    <div>
-      <a class="xref" href="DotNext.Runtime.InteropServices.IUnmanagedArray-1.html#DotNext_Runtime_InteropServices_IUnmanagedArray_1_WriteTo_DotNext_Runtime_InteropServices_IUnmanagedArray__0__">IUnmanagedArray&lt;T&gt;.WriteTo(IUnmanagedArray&lt;T&gt;)</a>
-    </div>
-    <div>
-      <a class="xref" href="DotNext.Runtime.InteropServices.IUnmanagedArray-1.html#DotNext_Runtime_InteropServices_IUnmanagedArray_1_BitwiseEquals_DotNext_Runtime_InteropServices_Pointer__0__">IUnmanagedArray&lt;T&gt;.BitwiseEquals(Pointer&lt;T&gt;)</a>
-    </div>
-    <div>
-      <a class="xref" href="DotNext.Runtime.InteropServices.IUnmanagedArray-1.html#DotNext_Runtime_InteropServices_IUnmanagedArray_1_BitwiseEquals__0___">IUnmanagedArray&lt;T&gt;.BitwiseEquals(T[])</a>
-    </div>
-    <div>
-      <a class="xref" href="DotNext.Runtime.InteropServices.IUnmanagedArray-1.html#DotNext_Runtime_InteropServices_IUnmanagedArray_1_BitwiseCompare_DotNext_Runtime_InteropServices_Pointer__0__">IUnmanagedArray&lt;T&gt;.BitwiseCompare(Pointer&lt;T&gt;)</a>
-    </div>
-    <div>
-      <a class="xref" href="DotNext.Runtime.InteropServices.IUnmanagedArray-1.html#DotNext_Runtime_InteropServices_IUnmanagedArray_1_BitwiseCompare__0___">IUnmanagedArray&lt;T&gt;.BitwiseCompare(T[])</a>
-    </div>
-    <div>
-      <a class="xref" href="DotNext.Runtime.InteropServices.IUnmanagedMemory.html#DotNext_Runtime_InteropServices_IUnmanagedMemory_Size">IUnmanagedMemory.Size</a>
-    </div>
-    <div>
-      <a class="xref" href="DotNext.Runtime.InteropServices.IUnmanagedMemory.html#DotNext_Runtime_InteropServices_IUnmanagedMemory_Clear">IUnmanagedMemory.Clear()</a>
-    </div>
-    <div>
-      <a class="xref" href="DotNext.Runtime.InteropServices.IUnmanagedMemory.html#DotNext_Runtime_InteropServices_IUnmanagedMemory_Bytes">IUnmanagedMemory.Bytes</a>
-    </div>
-    <div>
-      <a class="xref" href="DotNext.Runtime.InteropServices.IUnmanagedMemory.html#DotNext_Runtime_InteropServices_IUnmanagedMemory_AsStream">IUnmanagedMemory.AsStream()</a>
-    </div>
-    <div>
-      <a class="xref" href="DotNext.Runtime.InteropServices.IUnmanagedMemory.html#DotNext_Runtime_InteropServices_IUnmanagedMemory_WriteTo_System_IO_Stream_">IUnmanagedMemory.WriteTo(Stream)</a>
-    </div>
-    <div>
-      <a class="xref" href="DotNext.Runtime.InteropServices.IUnmanagedMemory.html#DotNext_Runtime_InteropServices_IUnmanagedMemory_WriteToAsync_System_IO_Stream_System_Threading_CancellationToken_">IUnmanagedMemory.WriteToAsync(Stream, CancellationToken)</a>
-    </div>
-    <div>
-      <a class="xref" href="DotNext.Runtime.InteropServices.IUnmanagedMemory.html#DotNext_Runtime_InteropServices_IUnmanagedMemory_ReadFrom_System_IO_Stream_">IUnmanagedMemory.ReadFrom(Stream)</a>
-    </div>
-    <div>
-      <a class="xref" href="DotNext.Runtime.InteropServices.IUnmanagedMemory.html#DotNext_Runtime_InteropServices_IUnmanagedMemory_ReadFromAsync_System_IO_Stream_System_Threading_CancellationToken_">IUnmanagedMemory.ReadFromAsync(Stream, CancellationToken)</a>
-    </div>
-    <div>
-      <a class="xref" href="DotNext.Runtime.InteropServices.IUnmanagedMemory.html#DotNext_Runtime_InteropServices_IUnmanagedMemory_WriteTo_DotNext_Runtime_InteropServices_Pointer_System_Byte__">IUnmanagedMemory.WriteTo(Pointer&lt;Byte&gt;)</a>
-    </div>
-    <div>
-      <a class="xref" href="DotNext.Runtime.InteropServices.IUnmanagedMemory.html#DotNext_Runtime_InteropServices_IUnmanagedMemory_ReadFrom_DotNext_Runtime_InteropServices_Pointer_System_Byte__">IUnmanagedMemory.ReadFrom(Pointer&lt;Byte&gt;)</a>
-    </div>
-    <div>
-      <a class="xref" href="DotNext.Runtime.InteropServices.IUnmanagedMemory.html#DotNext_Runtime_InteropServices_IUnmanagedMemory_BitwiseEquals_DotNext_Runtime_InteropServices_IUnmanagedMemory_">IUnmanagedMemory.BitwiseEquals(IUnmanagedMemory)</a>
-    </div>
-    <div>
-      <a class="xref" href="DotNext.Runtime.InteropServices.IUnmanagedMemory.html#DotNext_Runtime_InteropServices_IUnmanagedMemory_BitwiseCompare_DotNext_Runtime_InteropServices_IUnmanagedMemory_">IUnmanagedMemory.BitwiseCompare(IUnmanagedMemory)</a>
-    </div>
-    <div>
-      <a class="xref" href="https://docs.microsoft.com/dotnet/api/system.idisposable.dispose#System_IDisposable_Dispose">IDisposable.Dispose()</a>
-    </div>
-    <div>
-      <a class="xref" href="https://docs.microsoft.com/dotnet/api/system.collections.generic.ienumerable-1.getenumerator#System_Collections_Generic_IEnumerable_1_GetEnumerator">IEnumerable&lt;T&gt;.GetEnumerator()</a>
-    </div>
-    <div>
-      <a class="xref" href="https://docs.microsoft.com/dotnet/api/system.icloneable.clone#System_ICloneable_Clone">ICloneable.Clone()</a>
-    </div>
-  </div>
-  <h6><strong>Namespace</strong>: <a class="xref" href="DotNext.Buffers.html">DotNext.Buffers</a></h6>
-  <h6><strong>Assembly</strong>: DotNext.Unsafe.dll</h6>
-  <h5 id="DotNext_Buffers_IUnmanagedMemoryOwner_1_syntax">Syntax</h5>
-  <div class="codewrapper">
-    <pre><code class="lang-csharp hljs">public interface IUnmanagedMemoryOwner&lt;T&gt; : IMemoryOwner&lt;T&gt;, IUnmanagedArray&lt;T&gt;, IUnmanagedMemory, IDisposable, IEnumerable&lt;T&gt;, IEnumerable, ICloneable where T : struct</code></pre>
-  </div>
-  <h5 class="typeParameters">Type Parameters</h5>
-  <table class="table table-bordered table-striped table-condensed">
-    <thead>
-      <tr>
-        <th>Name</th>
-        <th>Description</th>
-      </tr>
-    </thead>
-    <tbody>
-      <tr>
-        <td><span class="parametername">T</span></td>
+</div>
+  <div class="markdown level0 conceptual"></div>
+  <div class="inheritedMembers">
+    <h5>Inherited Members</h5>
+    <div>
+      <a class="xref" href="https://docs.microsoft.com/dotnet/api/system.buffers.imemoryowner-1.memory#System_Buffers_IMemoryOwner_1_Memory">IMemoryOwner&lt;T&gt;.Memory</a>
+    </div>
+    <div>
+      <a class="xref" href="DotNext.Runtime.InteropServices.IUnmanagedArray-1.html#DotNext_Runtime_InteropServices_IUnmanagedArray_1_Length">IUnmanagedArray&lt;T&gt;.Length</a>
+    </div>
+    <div>
+      <a class="xref" href="DotNext.Runtime.InteropServices.IUnmanagedArray-1.html#DotNext_Runtime_InteropServices_IUnmanagedArray_1_Pointer">IUnmanagedArray&lt;T&gt;.Pointer</a>
+    </div>
+    <div>
+      <a class="xref" href="DotNext.Runtime.InteropServices.IUnmanagedArray-1.html#DotNext_Runtime_InteropServices_IUnmanagedArray_1_Span">IUnmanagedArray&lt;T&gt;.Span</a>
+    </div>
+    <div>
+      <a class="xref" href="DotNext.Runtime.InteropServices.IUnmanagedArray-1.html#DotNext_Runtime_InteropServices_IUnmanagedArray_1_WriteTo__0___System_Int64_System_Int64_">IUnmanagedArray&lt;T&gt;.WriteTo(T[], Int64, Int64)</a>
+    </div>
+    <div>
+      <a class="xref" href="DotNext.Runtime.InteropServices.IUnmanagedArray-1.html#DotNext_Runtime_InteropServices_IUnmanagedArray_1_WriteTo__0___">IUnmanagedArray&lt;T&gt;.WriteTo(T[])</a>
+    </div>
+    <div>
+      <a class="xref" href="DotNext.Runtime.InteropServices.IUnmanagedArray-1.html#DotNext_Runtime_InteropServices_IUnmanagedArray_1_ToArray">IUnmanagedArray&lt;T&gt;.ToArray()</a>
+    </div>
+    <div>
+      <a class="xref" href="DotNext.Runtime.InteropServices.IUnmanagedArray-1.html#DotNext_Runtime_InteropServices_IUnmanagedArray_1_ReadFrom__0___System_Int64_System_Int64_">IUnmanagedArray&lt;T&gt;.ReadFrom(T[], Int64, Int64)</a>
+    </div>
+    <div>
+      <a class="xref" href="DotNext.Runtime.InteropServices.IUnmanagedArray-1.html#DotNext_Runtime_InteropServices_IUnmanagedArray_1_ReadFrom__0___">IUnmanagedArray&lt;T&gt;.ReadFrom(T[])</a>
+    </div>
+    <div>
+      <a class="xref" href="DotNext.Runtime.InteropServices.IUnmanagedArray-1.html#DotNext_Runtime_InteropServices_IUnmanagedArray_1_WriteTo_DotNext_Runtime_InteropServices_Pointer__0__">IUnmanagedArray&lt;T&gt;.WriteTo(Pointer&lt;T&gt;)</a>
+    </div>
+    <div>
+      <a class="xref" href="DotNext.Runtime.InteropServices.IUnmanagedArray-1.html#DotNext_Runtime_InteropServices_IUnmanagedArray_1_ReadFrom_DotNext_Runtime_InteropServices_Pointer__0__">IUnmanagedArray&lt;T&gt;.ReadFrom(Pointer&lt;T&gt;)</a>
+    </div>
+    <div>
+      <a class="xref" href="DotNext.Runtime.InteropServices.IUnmanagedArray-1.html#DotNext_Runtime_InteropServices_IUnmanagedArray_1_WriteTo_DotNext_Runtime_InteropServices_IUnmanagedArray__0__">IUnmanagedArray&lt;T&gt;.WriteTo(IUnmanagedArray&lt;T&gt;)</a>
+    </div>
+    <div>
+      <a class="xref" href="DotNext.Runtime.InteropServices.IUnmanagedArray-1.html#DotNext_Runtime_InteropServices_IUnmanagedArray_1_BitwiseEquals_DotNext_Runtime_InteropServices_Pointer__0__">IUnmanagedArray&lt;T&gt;.BitwiseEquals(Pointer&lt;T&gt;)</a>
+    </div>
+    <div>
+      <a class="xref" href="DotNext.Runtime.InteropServices.IUnmanagedArray-1.html#DotNext_Runtime_InteropServices_IUnmanagedArray_1_BitwiseEquals__0___">IUnmanagedArray&lt;T&gt;.BitwiseEquals(T[])</a>
+    </div>
+    <div>
+      <a class="xref" href="DotNext.Runtime.InteropServices.IUnmanagedArray-1.html#DotNext_Runtime_InteropServices_IUnmanagedArray_1_BitwiseCompare_DotNext_Runtime_InteropServices_Pointer__0__">IUnmanagedArray&lt;T&gt;.BitwiseCompare(Pointer&lt;T&gt;)</a>
+    </div>
+    <div>
+      <a class="xref" href="DotNext.Runtime.InteropServices.IUnmanagedArray-1.html#DotNext_Runtime_InteropServices_IUnmanagedArray_1_BitwiseCompare__0___">IUnmanagedArray&lt;T&gt;.BitwiseCompare(T[])</a>
+    </div>
+    <div>
+      <a class="xref" href="DotNext.Runtime.InteropServices.IUnmanagedMemory.html#DotNext_Runtime_InteropServices_IUnmanagedMemory_Size">IUnmanagedMemory.Size</a>
+    </div>
+    <div>
+      <a class="xref" href="DotNext.Runtime.InteropServices.IUnmanagedMemory.html#DotNext_Runtime_InteropServices_IUnmanagedMemory_Clear">IUnmanagedMemory.Clear()</a>
+    </div>
+    <div>
+      <a class="xref" href="DotNext.Runtime.InteropServices.IUnmanagedMemory.html#DotNext_Runtime_InteropServices_IUnmanagedMemory_Bytes">IUnmanagedMemory.Bytes</a>
+    </div>
+    <div>
+      <a class="xref" href="DotNext.Runtime.InteropServices.IUnmanagedMemory.html#DotNext_Runtime_InteropServices_IUnmanagedMemory_AsStream">IUnmanagedMemory.AsStream()</a>
+    </div>
+    <div>
+      <a class="xref" href="DotNext.Runtime.InteropServices.IUnmanagedMemory.html#DotNext_Runtime_InteropServices_IUnmanagedMemory_WriteTo_System_IO_Stream_">IUnmanagedMemory.WriteTo(Stream)</a>
+    </div>
+    <div>
+      <a class="xref" href="DotNext.Runtime.InteropServices.IUnmanagedMemory.html#DotNext_Runtime_InteropServices_IUnmanagedMemory_WriteToAsync_System_IO_Stream_System_Threading_CancellationToken_">IUnmanagedMemory.WriteToAsync(Stream, CancellationToken)</a>
+    </div>
+    <div>
+      <a class="xref" href="DotNext.Runtime.InteropServices.IUnmanagedMemory.html#DotNext_Runtime_InteropServices_IUnmanagedMemory_ReadFrom_System_IO_Stream_">IUnmanagedMemory.ReadFrom(Stream)</a>
+    </div>
+    <div>
+      <a class="xref" href="DotNext.Runtime.InteropServices.IUnmanagedMemory.html#DotNext_Runtime_InteropServices_IUnmanagedMemory_ReadFromAsync_System_IO_Stream_System_Threading_CancellationToken_">IUnmanagedMemory.ReadFromAsync(Stream, CancellationToken)</a>
+    </div>
+    <div>
+      <a class="xref" href="DotNext.Runtime.InteropServices.IUnmanagedMemory.html#DotNext_Runtime_InteropServices_IUnmanagedMemory_WriteTo_DotNext_Runtime_InteropServices_Pointer_System_Byte__">IUnmanagedMemory.WriteTo(Pointer&lt;Byte&gt;)</a>
+    </div>
+    <div>
+      <a class="xref" href="DotNext.Runtime.InteropServices.IUnmanagedMemory.html#DotNext_Runtime_InteropServices_IUnmanagedMemory_ReadFrom_DotNext_Runtime_InteropServices_Pointer_System_Byte__">IUnmanagedMemory.ReadFrom(Pointer&lt;Byte&gt;)</a>
+    </div>
+    <div>
+      <a class="xref" href="DotNext.Runtime.InteropServices.IUnmanagedMemory.html#DotNext_Runtime_InteropServices_IUnmanagedMemory_BitwiseEquals_DotNext_Runtime_InteropServices_IUnmanagedMemory_">IUnmanagedMemory.BitwiseEquals(IUnmanagedMemory)</a>
+    </div>
+    <div>
+      <a class="xref" href="DotNext.Runtime.InteropServices.IUnmanagedMemory.html#DotNext_Runtime_InteropServices_IUnmanagedMemory_BitwiseCompare_DotNext_Runtime_InteropServices_IUnmanagedMemory_">IUnmanagedMemory.BitwiseCompare(IUnmanagedMemory)</a>
+    </div>
+    <div>
+      <a class="xref" href="https://docs.microsoft.com/dotnet/api/system.idisposable.dispose#System_IDisposable_Dispose">IDisposable.Dispose()</a>
+    </div>
+    <div>
+      <a class="xref" href="https://docs.microsoft.com/dotnet/api/system.collections.generic.ienumerable-1.getenumerator#System_Collections_Generic_IEnumerable_1_GetEnumerator">IEnumerable&lt;T&gt;.GetEnumerator()</a>
+    </div>
+    <div>
+      <a class="xref" href="https://docs.microsoft.com/dotnet/api/system.icloneable.clone#System_ICloneable_Clone">ICloneable.Clone()</a>
+    </div>
+  </div>
+  <h6><strong>Namespace</strong>: <a class="xref" href="DotNext.Buffers.html">DotNext.Buffers</a></h6>
+  <h6><strong>Assembly</strong>: DotNext.Unsafe.dll</h6>
+  <h5 id="DotNext_Buffers_IUnmanagedMemoryOwner_1_syntax">Syntax</h5>
+  <div class="codewrapper">
+    <pre><code class="lang-csharp hljs">public interface IUnmanagedMemoryOwner&lt;T&gt; : IUnmanagedMemory&lt;T&gt;, IMemoryOwner&lt;T&gt;, IUnmanagedArray&lt;T&gt;, IUnmanagedMemory, IDisposable, IEnumerable&lt;T&gt;, IEnumerable, ICloneable where T : struct</code></pre>
+  </div>
+  <h5 class="typeParameters">Type Parameters</h5>
+  <table class="table table-bordered table-striped table-condensed">
+    <thead>
+      <tr>
+        <th>Name</th>
+        <th>Description</th>
+      </tr>
+    </thead>
+    <tbody>
+      <tr>
+        <td><span class="parametername">T</span></td>
         <td><p>The type of elements to store in memory.</p>
-</td>
-      </tr>
-    </tbody>
-  </table>
-  <h3 id="methods">Methods
-  </h3>
-  <span class="small pull-right mobile-hide">
-    <span class="divider">|</span>
-    <a href="https://github.com/sakno/dotNext/new/gh-pages/apiSpec/new?filename=DotNext_Buffers_IUnmanagedMemoryOwner_1_Reallocate_System_Int32_.md&amp;value=---%0Auid%3A%20DotNext.Buffers.IUnmanagedMemoryOwner%601.Reallocate(System.Int32)%0Asummary%3A%20'*You%20can%20override%20summary%20for%20the%20API%20here%20using%20*MARKDOWN*%20syntax'%0A---%0A%0A*Please%20type%20below%20more%20information%20about%20this%20API%3A*%0A%0A">Improve this Doc</a>
-  </span>
-  <span class="small pull-right mobile-hide">
-    <a href="https://github.com/sakno/dotNext/blob/gh-pages/src/DotNext.Unsafe/Buffers/IUnmanagedMemoryOwner.cs/#L26">View Source</a>
-  </span>
-  <a id="DotNext_Buffers_IUnmanagedMemoryOwner_1_Reallocate_" data-uid="DotNext.Buffers.IUnmanagedMemoryOwner`1.Reallocate*"></a>
-  <h4 id="DotNext_Buffers_IUnmanagedMemoryOwner_1_Reallocate_System_Int32_" data-uid="DotNext.Buffers.IUnmanagedMemoryOwner`1.Reallocate(System.Int32)">Reallocate(Int32)</h4>
+</td>
+      </tr>
+    </tbody>
+  </table>
+  <h3 id="methods">Methods
+  </h3>
+  <span class="small pull-right mobile-hide">
+    <span class="divider">|</span>
+    <a href="https://github.com/sakno/DotNext/new/gh-pages/apiSpec/new?filename=DotNext_Buffers_IUnmanagedMemoryOwner_1_Reallocate_System_Int32_.md&amp;value=---%0Auid%3A%20DotNext.Buffers.IUnmanagedMemoryOwner%601.Reallocate(System.Int32)%0Asummary%3A%20'*You%20can%20override%20summary%20for%20the%20API%20here%20using%20*MARKDOWN*%20syntax'%0A---%0A%0A*Please%20type%20below%20more%20information%20about%20this%20API%3A*%0A%0A">Improve this Doc</a>
+  </span>
+  <span class="small pull-right mobile-hide">
+    <a href="https://github.com/sakno/DotNext/blob/gh-pages/src/DotNext.Unsafe/Buffers/IUnmanagedMemoryOwner.cs/#L25">View Source</a>
+  </span>
+  <a id="DotNext_Buffers_IUnmanagedMemoryOwner_1_Reallocate_" data-uid="DotNext.Buffers.IUnmanagedMemoryOwner`1.Reallocate*"></a>
+  <h4 id="DotNext_Buffers_IUnmanagedMemoryOwner_1_Reallocate_System_Int32_" data-uid="DotNext.Buffers.IUnmanagedMemoryOwner`1.Reallocate(System.Int32)">Reallocate(Int32)</h4>
   <div class="markdown level1 summary"><p>Resizes a block of memory represented by this instance.</p>
-</div>
-  <div class="markdown level1 conceptual"></div>
-  <h5 class="decalaration">Declaration</h5>
-  <div class="codewrapper">
-    <pre><code class="lang-csharp hljs">void Reallocate(int length)</code></pre>
-  </div>
-  <h5 class="parameters">Parameters</h5>
-  <table class="table table-bordered table-striped table-condensed">
-    <thead>
-      <tr>
-        <th>Type</th>
-        <th>Name</th>
-        <th>Description</th>
-      </tr>
-    </thead>
-    <tbody>
-      <tr>
-        <td><a class="xref" href="https://docs.microsoft.com/dotnet/api/system.int32">Int32</a></td>
-        <td><span class="parametername">length</span></td>
+</div>
+  <div class="markdown level1 conceptual"></div>
+  <h5 class="decalaration">Declaration</h5>
+  <div class="codewrapper">
+    <pre><code class="lang-csharp hljs">void Reallocate(int length)</code></pre>
+  </div>
+  <h5 class="parameters">Parameters</h5>
+  <table class="table table-bordered table-striped table-condensed">
+    <thead>
+      <tr>
+        <th>Type</th>
+        <th>Name</th>
+        <th>Description</th>
+      </tr>
+    </thead>
+    <tbody>
+      <tr>
+        <td><a class="xref" href="https://docs.microsoft.com/dotnet/api/system.int32">Int32</a></td>
+        <td><span class="parametername">length</span></td>
         <td><p>The new number of elements in the unmanaged array.</p>
-</td>
-      </tr>
-    </tbody>
-  </table>
-  <h5 id="DotNext_Buffers_IUnmanagedMemoryOwner_1_Reallocate_System_Int32__remarks">Remarks</h5>
+</td>
+      </tr>
+    </tbody>
+  </table>
+  <h5 id="DotNext_Buffers_IUnmanagedMemoryOwner_1_Reallocate_System_Int32__remarks">Remarks</h5>
   <div class="markdown level1 remarks"><p>This method is dangerous becase it invalidates all buffers returned by <a class="xref" href="https://docs.microsoft.com/dotnet/api/system.buffers.imemoryowner-1.memory#System_Buffers_IMemoryOwner_1_Memory">Memory</a> property.</p>
-</div>
-  <h5 class="exceptions">Exceptions</h5>
-  <table class="table table-bordered table-striped table-condensed">
-    <thead>
-      <tr>
-        <th>Type</th>
-        <th>Condition</th>
-      </tr>
-    </thead>
-    <tbody>
-      <tr>
-        <td><a class="xref" href="https://docs.microsoft.com/dotnet/api/system.objectdisposedexception">ObjectDisposedException</a></td>
+</div>
+  <h5 class="exceptions">Exceptions</h5>
+  <table class="table table-bordered table-striped table-condensed">
+    <thead>
+      <tr>
+        <th>Type</th>
+        <th>Condition</th>
+      </tr>
+    </thead>
+    <tbody>
+      <tr>
+        <td><a class="xref" href="https://docs.microsoft.com/dotnet/api/system.objectdisposedexception">ObjectDisposedException</a></td>
         <td><p>The underlying unmanaged memory is released.</p>
-</td>
-      </tr>
-      <tr>
-        <td><a class="xref" href="https://docs.microsoft.com/dotnet/api/system.argumentoutofrangeexception">ArgumentOutOfRangeException</a></td>
+</td>
+      </tr>
+      <tr>
+        <td><a class="xref" href="https://docs.microsoft.com/dotnet/api/system.argumentoutofrangeexception">ArgumentOutOfRangeException</a></td>
         <td><p><code data-dev-comment-type="paramref" class="paramref">length</code> is less than or equal to zero.</p>
-</td>
-      </tr>
-    </tbody>
-  </table>
-  <h3 id="extensionmethods">Extension Methods</h3>
-  <div>
-      <a class="xref" href="DotNext.Threading.AsyncLockAcquisition.html#DotNext_Threading_AsyncLockAcquisition_AcquireLockAsync__1___0_System_TimeSpan_">AsyncLockAcquisition.AcquireLockAsync&lt;T&gt;(T, TimeSpan)</a>
-  </div>
-  <div>
-      <a class="xref" href="DotNext.Threading.AsyncLockAcquisition.html#DotNext_Threading_AsyncLockAcquisition_AcquireLockAsync__1___0_System_Threading_CancellationToken_">AsyncLockAcquisition.AcquireLockAsync&lt;T&gt;(T, CancellationToken)</a>
-  </div>
-  <div>
-      <a class="xref" href="DotNext.Threading.AsyncLockAcquisition.html#DotNext_Threading_AsyncLockAcquisition_AcquireReadLockAsync__1___0_System_TimeSpan_">AsyncLockAcquisition.AcquireReadLockAsync&lt;T&gt;(T, TimeSpan)</a>
-  </div>
-  <div>
-      <a class="xref" href="DotNext.Threading.AsyncLockAcquisition.html#DotNext_Threading_AsyncLockAcquisition_AcquireReadLockAsync__1___0_System_Threading_CancellationToken_">AsyncLockAcquisition.AcquireReadLockAsync&lt;T&gt;(T, CancellationToken)</a>
-  </div>
-  <div>
-      <a class="xref" href="DotNext.Threading.AsyncLockAcquisition.html#DotNext_Threading_AsyncLockAcquisition_AcquireWriteLockAsync__1___0_System_TimeSpan_">AsyncLockAcquisition.AcquireWriteLockAsync&lt;T&gt;(T, TimeSpan)</a>
-  </div>
-  <div>
-      <a class="xref" href="DotNext.Threading.AsyncLockAcquisition.html#DotNext_Threading_AsyncLockAcquisition_AcquireWriteLockAsync__1___0_System_Threading_CancellationToken_">AsyncLockAcquisition.AcquireWriteLockAsync&lt;T&gt;(T, CancellationToken)</a>
-  </div>
-  <div>
-      <a class="xref" href="DotNext.Threading.AsyncLockAcquisition.html#DotNext_Threading_AsyncLockAcquisition_AcquireUpgradeableReadLockAsync__1___0_System_TimeSpan_">AsyncLockAcquisition.AcquireUpgradeableReadLockAsync&lt;T&gt;(T, TimeSpan)</a>
-  </div>
-  <div>
-      <a class="xref" href="DotNext.Threading.AsyncLockAcquisition.html#DotNext_Threading_AsyncLockAcquisition_AcquireUpgradeableReadLockAsync__1___0_System_Threading_CancellationToken_">AsyncLockAcquisition.AcquireUpgradeableReadLockAsync&lt;T&gt;(T, CancellationToken)</a>
-  </div>
-  <div>
-      <a class="xref" href="DotNext.ObjectExtensions.html#DotNext_ObjectExtensions_GetUserData__1___0_">ObjectExtensions.GetUserData&lt;T&gt;(T)</a>
-  </div>
-  <div>
-      <a class="xref" href="DotNext.ObjectExtensions.html#DotNext_ObjectExtensions_IsOneOf__1___0_System_Collections_Generic_IEnumerable___0__">ObjectExtensions.IsOneOf&lt;T&gt;(T, IEnumerable&lt;T&gt;)</a>
-  </div>
-  <div>
-      <a class="xref" href="DotNext.ObjectExtensions.html#DotNext_ObjectExtensions_IsOneOf__1___0___0___">ObjectExtensions.IsOneOf&lt;T&gt;(T, T[])</a>
-  </div>
-  <div>
-      <a class="xref" href="DotNext.ObjectExtensions.html#DotNext_ObjectExtensions_Decompose__3___0_System_Func___0___1__System_Func___0___2____1____2__">ObjectExtensions.Decompose&lt;T, R1, R2&gt;(T, Func&lt;T, R1&gt;, Func&lt;T, R2&gt;, out R1, out R2)</a>
-  </div>
-  <div>
-      <a class="xref" href="DotNext.ObjectExtensions.html#DotNext_ObjectExtensions_Decompose__3___0_DotNext_ValueFunc___0___1___DotNext_ValueFunc___0___2_____1____2__">ObjectExtensions.Decompose&lt;T, R1, R2&gt;(T, ValueFunc&lt;T, R1&gt;, ValueFunc&lt;T, R2&gt;, out R1, out R2)</a>
-  </div>
-  <div>
-      <a class="xref" href="DotNext.ObjectExtensions.html#DotNext_ObjectExtensions_Decompose__3___0_System_Func___0___1__System_Func___0___2__">ObjectExtensions.Decompose&lt;T, R1, R2&gt;(T, Func&lt;T, R1&gt;, Func&lt;T, R2&gt;)</a>
-  </div>
-  <div>
-      <a class="xref" href="DotNext.ObjectExtensions.html#DotNext_ObjectExtensions_Decompose__3___0_DotNext_ValueFunc___0___1___DotNext_ValueFunc___0___2___">ObjectExtensions.Decompose&lt;T, R1, R2&gt;(T, ValueFunc&lt;T, R1&gt;, ValueFunc&lt;T, R2&gt;)</a>
-  </div>
-  <div>
-      <a class="xref" href="DotNext.Sequence.html#DotNext_Sequence_ForEach__1_System_Collections_Generic_IEnumerable___0__System_Action___0__">Sequence.ForEach&lt;T&gt;(IEnumerable&lt;T&gt;, Action&lt;T&gt;)</a>
-  </div>
-  <div>
-      <a class="xref" href="DotNext.Sequence.html#DotNext_Sequence_ForEach__1_System_Collections_Generic_IEnumerable___0__DotNext_ValueAction___0___">Sequence.ForEach&lt;T&gt;(IEnumerable&lt;T&gt;, ValueAction&lt;T&gt;)</a>
-  </div>
-  <div>
-      <a class="xref" href="DotNext.Sequence.html#DotNext_Sequence_FirstOrNull__1_System_Collections_Generic_IEnumerable___0__">Sequence.FirstOrNull&lt;T&gt;(IEnumerable&lt;T&gt;)</a>
-  </div>
-  <div>
-      <a class="xref" href="DotNext.Sequence.html#DotNext_Sequence_FirstOrEmpty__1_System_Collections_Generic_IEnumerable___0__">Sequence.FirstOrEmpty&lt;T&gt;(IEnumerable&lt;T&gt;)</a>
-  </div>
-  <div>
-      <a class="xref" href="DotNext.Sequence.html#DotNext_Sequence_FirstOrEmpty__1_System_Collections_Generic_IEnumerable___0__DotNext_ValueFunc___0_System_Boolean___">Sequence.FirstOrEmpty&lt;T&gt;(IEnumerable&lt;T&gt;, ValueFunc&lt;T, Boolean&gt;)</a>
-  </div>
-  <div>
-      <a class="xref" href="DotNext.Sequence.html#DotNext_Sequence_FirstOrEmpty__1_System_Collections_Generic_IEnumerable___0__System_Predicate___0__">Sequence.FirstOrEmpty&lt;T&gt;(IEnumerable&lt;T&gt;, Predicate&lt;T&gt;)</a>
-  </div>
-  <div>
-      <a class="xref" href="DotNext.Sequence.html#DotNext_Sequence_ElementAt__1_System_Collections_Generic_IEnumerable___0__System_Int32___0__">Sequence.ElementAt&lt;T&gt;(IEnumerable&lt;T&gt;, Int32, out T)</a>
-  </div>
-  <div>
-      <a class="xref" href="DotNext.Sequence.html#DotNext_Sequence_ToString__1_System_Collections_Generic_IEnumerable___0__System_String_System_String_">Sequence.ToString&lt;T&gt;(IEnumerable&lt;T&gt;, String, String)</a>
-  </div>
-  <div>
-      <a class="xref" href="DotNext.Sequence.html#DotNext_Sequence_Prepend__1_System_Collections_Generic_IEnumerable___0____0___">Sequence.Prepend&lt;T&gt;(IEnumerable&lt;T&gt;, T[])</a>
-  </div>
-  <div>
-      <a class="xref" href="DotNext.Sequence.html#DotNext_Sequence_Append__1_System_Collections_Generic_IEnumerable___0____0___">Sequence.Append&lt;T&gt;(IEnumerable&lt;T&gt;, T[])</a>
-  </div>
-  <div>
-      <a class="xref" href="DotNext.Threading.LockAcquisition.html#DotNext_Threading_LockAcquisition_AcquireReadLock__1___0_">LockAcquisition.AcquireReadLock&lt;T&gt;(T)</a>
-  </div>
-  <div>
-      <a class="xref" href="DotNext.Threading.LockAcquisition.html#DotNext_Threading_LockAcquisition_AcquireReadLock__1___0_System_TimeSpan_">LockAcquisition.AcquireReadLock&lt;T&gt;(T, TimeSpan)</a>
-  </div>
-  <div>
-      <a class="xref" href="DotNext.Threading.LockAcquisition.html#DotNext_Threading_LockAcquisition_AcquireWriteLock__1___0_">LockAcquisition.AcquireWriteLock&lt;T&gt;(T)</a>
-  </div>
-  <div>
-      <a class="xref" href="DotNext.Threading.LockAcquisition.html#DotNext_Threading_LockAcquisition_AcquireWriteLock__1___0_System_TimeSpan_">LockAcquisition.AcquireWriteLock&lt;T&gt;(T, TimeSpan)</a>
-  </div>
-  <div>
-      <a class="xref" href="DotNext.Threading.LockAcquisition.html#DotNext_Threading_LockAcquisition_AcquireUpgradeableReadLock__1___0_">LockAcquisition.AcquireUpgradeableReadLock&lt;T&gt;(T)</a>
-  </div>
-  <div>
-      <a class="xref" href="DotNext.Threading.LockAcquisition.html#DotNext_Threading_LockAcquisition_AcquireUpgradeableReadLock__1___0_System_TimeSpan_">LockAcquisition.AcquireUpgradeableReadLock&lt;T&gt;(T, TimeSpan)</a>
-  </div>
-  <div>
-      <a class="xref" href="DotNext.Linq.Expressions.ExpressionBuilder.html#DotNext_Linq_Expressions_ExpressionBuilder_Const__1___0_">ExpressionBuilder.Const&lt;T&gt;(T)</a>
-  </div>
-</article>
-          </div>
-          
-          <div class="hidden-sm col-md-2" role="complementary">
-            <div class="sideaffix">
-              <div class="contribution">
-                <ul class="nav">
-                  <li>
-                    <a href="https://github.com/sakno/dotNext/new/gh-pages/apiSpec/new?filename=DotNext_Buffers_IUnmanagedMemoryOwner_1.md&amp;value=---%0Auid%3A%20DotNext.Buffers.IUnmanagedMemoryOwner%601%0Asummary%3A%20'*You%20can%20override%20summary%20for%20the%20API%20here%20using%20*MARKDOWN*%20syntax'%0A---%0A%0A*Please%20type%20below%20more%20information%20about%20this%20API%3A*%0A%0A" class="contribution-link">Improve this Doc</a>
-                  </li>
-                  <li>
-                    <a href="https://github.com/sakno/dotNext/blob/gh-pages/src/DotNext.Unsafe/Buffers/IUnmanagedMemoryOwner.cs/#L14" class="contribution-link">View Source</a>
-                  </li>
-                </ul>
-              </div>
-              <nav class="bs-docs-sidebar hidden-print hidden-xs hidden-sm affix" id="affix">
-              <!-- <p><a class="back-to-top" href="#top">Back to top</a><p> -->
-              </nav>
-            </div>
-          </div>
-        </div>
-      </div>
-      
-      <footer>
-        <div class="grad-bottom"></div>
-        <div class="footer">
-          <div class="container">
-            <span class="pull-right">
-              <a href="#top">Back to top</a>
-            </span>
-            
-            <span>Generated by <strong>DocFX</strong></span>
-          </div>
-        </div>
-      </footer>
-    </div>
-    
-    <script type="text/javascript" src="../styles/docfx.vendor.js"></script>
-    <script type="text/javascript" src="../styles/docfx.js"></script>
-    <script type="text/javascript" src="../styles/main.js"></script>
-  </body>
-</html>
+</td>
+      </tr>
+    </tbody>
+  </table>
+  <h3 id="extensionmethods">Extension Methods</h3>
+  <div>
+      <a class="xref" href="DotNext.Threading.AsyncLockAcquisition.html#DotNext_Threading_AsyncLockAcquisition_AcquireLockAsync__1___0_System_TimeSpan_">AsyncLockAcquisition.AcquireLockAsync&lt;T&gt;(T, TimeSpan)</a>
+  </div>
+  <div>
+      <a class="xref" href="DotNext.Threading.AsyncLockAcquisition.html#DotNext_Threading_AsyncLockAcquisition_AcquireLockAsync__1___0_System_Threading_CancellationToken_">AsyncLockAcquisition.AcquireLockAsync&lt;T&gt;(T, CancellationToken)</a>
+  </div>
+  <div>
+      <a class="xref" href="DotNext.Threading.AsyncLockAcquisition.html#DotNext_Threading_AsyncLockAcquisition_AcquireReadLockAsync__1___0_System_TimeSpan_">AsyncLockAcquisition.AcquireReadLockAsync&lt;T&gt;(T, TimeSpan)</a>
+  </div>
+  <div>
+      <a class="xref" href="DotNext.Threading.AsyncLockAcquisition.html#DotNext_Threading_AsyncLockAcquisition_AcquireReadLockAsync__1___0_System_Threading_CancellationToken_">AsyncLockAcquisition.AcquireReadLockAsync&lt;T&gt;(T, CancellationToken)</a>
+  </div>
+  <div>
+      <a class="xref" href="DotNext.Threading.AsyncLockAcquisition.html#DotNext_Threading_AsyncLockAcquisition_AcquireWriteLockAsync__1___0_System_TimeSpan_">AsyncLockAcquisition.AcquireWriteLockAsync&lt;T&gt;(T, TimeSpan)</a>
+  </div>
+  <div>
+      <a class="xref" href="DotNext.Threading.AsyncLockAcquisition.html#DotNext_Threading_AsyncLockAcquisition_AcquireWriteLockAsync__1___0_System_Threading_CancellationToken_">AsyncLockAcquisition.AcquireWriteLockAsync&lt;T&gt;(T, CancellationToken)</a>
+  </div>
+  <div>
+      <a class="xref" href="DotNext.Threading.AsyncLockAcquisition.html#DotNext_Threading_AsyncLockAcquisition_AcquireUpgradeableReadLockAsync__1___0_System_TimeSpan_">AsyncLockAcquisition.AcquireUpgradeableReadLockAsync&lt;T&gt;(T, TimeSpan)</a>
+  </div>
+  <div>
+      <a class="xref" href="DotNext.Threading.AsyncLockAcquisition.html#DotNext_Threading_AsyncLockAcquisition_AcquireUpgradeableReadLockAsync__1___0_System_Threading_CancellationToken_">AsyncLockAcquisition.AcquireUpgradeableReadLockAsync&lt;T&gt;(T, CancellationToken)</a>
+  </div>
+  <div>
+      <a class="xref" href="DotNext.Linq.Expressions.ExpressionBuilder.html#DotNext_Linq_Expressions_ExpressionBuilder_Const__1___0_">ExpressionBuilder.Const&lt;T&gt;(T)</a>
+  </div>
+  <div>
+      <a class="xref" href="DotNext.ObjectExtensions.html#DotNext_ObjectExtensions_GetUserData__1___0_">ObjectExtensions.GetUserData&lt;T&gt;(T)</a>
+  </div>
+  <div>
+      <a class="xref" href="DotNext.ObjectExtensions.html#DotNext_ObjectExtensions_IsOneOf__1___0_System_Collections_Generic_IEnumerable___0__">ObjectExtensions.IsOneOf&lt;T&gt;(T, IEnumerable&lt;T&gt;)</a>
+  </div>
+  <div>
+      <a class="xref" href="DotNext.ObjectExtensions.html#DotNext_ObjectExtensions_IsOneOf__1___0___0___">ObjectExtensions.IsOneOf&lt;T&gt;(T, T[])</a>
+  </div>
+  <div>
+      <a class="xref" href="DotNext.ObjectExtensions.html#DotNext_ObjectExtensions_Decompose__3___0_System_Func___0___1__System_Func___0___2____1____2__">ObjectExtensions.Decompose&lt;T, R1, R2&gt;(T, Func&lt;T, R1&gt;, Func&lt;T, R2&gt;, out R1, out R2)</a>
+  </div>
+  <div>
+      <a class="xref" href="DotNext.ObjectExtensions.html#DotNext_ObjectExtensions_Decompose__3___0_DotNext_ValueFunc___0___1___DotNext_ValueFunc___0___2_____1____2__">ObjectExtensions.Decompose&lt;T, R1, R2&gt;(T, ValueFunc&lt;T, R1&gt;, ValueFunc&lt;T, R2&gt;, out R1, out R2)</a>
+  </div>
+  <div>
+      <a class="xref" href="DotNext.ObjectExtensions.html#DotNext_ObjectExtensions_Decompose__3___0_System_Func___0___1__System_Func___0___2__">ObjectExtensions.Decompose&lt;T, R1, R2&gt;(T, Func&lt;T, R1&gt;, Func&lt;T, R2&gt;)</a>
+  </div>
+  <div>
+      <a class="xref" href="DotNext.ObjectExtensions.html#DotNext_ObjectExtensions_Decompose__3___0_DotNext_ValueFunc___0___1___DotNext_ValueFunc___0___2___">ObjectExtensions.Decompose&lt;T, R1, R2&gt;(T, ValueFunc&lt;T, R1&gt;, ValueFunc&lt;T, R2&gt;)</a>
+  </div>
+  <div>
+      <a class="xref" href="DotNext.Sequence.html#DotNext_Sequence_ForEach__1_System_Collections_Generic_IEnumerable___0__System_Action___0__">Sequence.ForEach&lt;T&gt;(IEnumerable&lt;T&gt;, Action&lt;T&gt;)</a>
+  </div>
+  <div>
+      <a class="xref" href="DotNext.Sequence.html#DotNext_Sequence_ForEach__1_System_Collections_Generic_IEnumerable___0__DotNext_ValueAction___0___">Sequence.ForEach&lt;T&gt;(IEnumerable&lt;T&gt;, ValueAction&lt;T&gt;)</a>
+  </div>
+  <div>
+      <a class="xref" href="DotNext.Sequence.html#DotNext_Sequence_FirstOrNull__1_System_Collections_Generic_IEnumerable___0__">Sequence.FirstOrNull&lt;T&gt;(IEnumerable&lt;T&gt;)</a>
+  </div>
+  <div>
+      <a class="xref" href="DotNext.Sequence.html#DotNext_Sequence_FirstOrEmpty__1_System_Collections_Generic_IEnumerable___0__">Sequence.FirstOrEmpty&lt;T&gt;(IEnumerable&lt;T&gt;)</a>
+  </div>
+  <div>
+      <a class="xref" href="DotNext.Sequence.html#DotNext_Sequence_FirstOrEmpty__1_System_Collections_Generic_IEnumerable___0__DotNext_ValueFunc___0_System_Boolean___">Sequence.FirstOrEmpty&lt;T&gt;(IEnumerable&lt;T&gt;, ValueFunc&lt;T, Boolean&gt;)</a>
+  </div>
+  <div>
+      <a class="xref" href="DotNext.Sequence.html#DotNext_Sequence_FirstOrEmpty__1_System_Collections_Generic_IEnumerable___0__System_Predicate___0__">Sequence.FirstOrEmpty&lt;T&gt;(IEnumerable&lt;T&gt;, Predicate&lt;T&gt;)</a>
+  </div>
+  <div>
+      <a class="xref" href="DotNext.Sequence.html#DotNext_Sequence_ElementAt__1_System_Collections_Generic_IEnumerable___0__System_Int32___0__">Sequence.ElementAt&lt;T&gt;(IEnumerable&lt;T&gt;, Int32, out T)</a>
+  </div>
+  <div>
+      <a class="xref" href="DotNext.Sequence.html#DotNext_Sequence_ToString__1_System_Collections_Generic_IEnumerable___0__System_String_System_String_">Sequence.ToString&lt;T&gt;(IEnumerable&lt;T&gt;, String, String)</a>
+  </div>
+  <div>
+      <a class="xref" href="DotNext.Sequence.html#DotNext_Sequence_Prepend__1_System_Collections_Generic_IEnumerable___0____0___">Sequence.Prepend&lt;T&gt;(IEnumerable&lt;T&gt;, T[])</a>
+  </div>
+  <div>
+      <a class="xref" href="DotNext.Sequence.html#DotNext_Sequence_Append__1_System_Collections_Generic_IEnumerable___0____0___">Sequence.Append&lt;T&gt;(IEnumerable&lt;T&gt;, T[])</a>
+  </div>
+  <div>
+      <a class="xref" href="DotNext.Threading.LockAcquisition.html#DotNext_Threading_LockAcquisition_AcquireReadLock__1___0_">LockAcquisition.AcquireReadLock&lt;T&gt;(T)</a>
+  </div>
+  <div>
+      <a class="xref" href="DotNext.Threading.LockAcquisition.html#DotNext_Threading_LockAcquisition_AcquireReadLock__1___0_System_TimeSpan_">LockAcquisition.AcquireReadLock&lt;T&gt;(T, TimeSpan)</a>
+  </div>
+  <div>
+      <a class="xref" href="DotNext.Threading.LockAcquisition.html#DotNext_Threading_LockAcquisition_AcquireWriteLock__1___0_">LockAcquisition.AcquireWriteLock&lt;T&gt;(T)</a>
+  </div>
+  <div>
+      <a class="xref" href="DotNext.Threading.LockAcquisition.html#DotNext_Threading_LockAcquisition_AcquireWriteLock__1___0_System_TimeSpan_">LockAcquisition.AcquireWriteLock&lt;T&gt;(T, TimeSpan)</a>
+  </div>
+  <div>
+      <a class="xref" href="DotNext.Threading.LockAcquisition.html#DotNext_Threading_LockAcquisition_AcquireUpgradeableReadLock__1___0_">LockAcquisition.AcquireUpgradeableReadLock&lt;T&gt;(T)</a>
+  </div>
+  <div>
+      <a class="xref" href="DotNext.Threading.LockAcquisition.html#DotNext_Threading_LockAcquisition_AcquireUpgradeableReadLock__1___0_System_TimeSpan_">LockAcquisition.AcquireUpgradeableReadLock&lt;T&gt;(T, TimeSpan)</a>
+  </div>
+</article>
+          </div>
+          
+          <div class="hidden-sm col-md-2" role="complementary">
+            <div class="sideaffix">
+              <div class="contribution">
+                <ul class="nav">
+                  <li>
+                    <a href="https://github.com/sakno/DotNext/new/gh-pages/apiSpec/new?filename=DotNext_Buffers_IUnmanagedMemoryOwner_1.md&amp;value=---%0Auid%3A%20DotNext.Buffers.IUnmanagedMemoryOwner%601%0Asummary%3A%20'*You%20can%20override%20summary%20for%20the%20API%20here%20using%20*MARKDOWN*%20syntax'%0A---%0A%0A*Please%20type%20below%20more%20information%20about%20this%20API%3A*%0A%0A" class="contribution-link">Improve this Doc</a>
+                  </li>
+                  <li>
+                    <a href="https://github.com/sakno/DotNext/blob/gh-pages/src/DotNext.Unsafe/Buffers/IUnmanagedMemoryOwner.cs/#L13" class="contribution-link">View Source</a>
+                  </li>
+                </ul>
+              </div>
+              <nav class="bs-docs-sidebar hidden-print hidden-xs hidden-sm affix" id="affix">
+              <!-- <p><a class="back-to-top" href="#top">Back to top</a><p> -->
+              </nav>
+            </div>
+          </div>
+        </div>
+      </div>
+      
+      <footer>
+        <div class="grad-bottom"></div>
+        <div class="footer">
+          <div class="container">
+            <span class="pull-right">
+              <a href="#top">Back to top</a>
+            </span>
+            
+            <span>Generated by <strong>DocFX</strong></span>
+          </div>
+        </div>
+      </footer>
+    </div>
+    
+    <script type="text/javascript" src="../styles/docfx.vendor.js"></script>
+    <script type="text/javascript" src="../styles/docfx.js"></script>
+    <script type="text/javascript" src="../styles/main.js"></script>
+  </body>
+</html>