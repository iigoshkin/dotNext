.NEXT
====
[![Build Status](https://dev.azure.com/rvsakno/dotNext/_apis/build/status/sakno.dotNext?branchName=master)](https://dev.azure.com/rvsakno/dotNext/_build/latest?definitionId=1&branchName=master)
[![License](https://img.shields.io/badge/license-MIT-blue.svg)](https://github.com/sakno/dotNext/blob/master/LICENSE)
![Test Coverage](https://img.shields.io/azure-devops/coverage/rvsakno/dotnext/1/master)

.NEXT (dotNext) is a set of powerful libaries aimed to improve development productivity and extend .NET API with unique features. Some of these features are planned in future releases of .NET platform but already implemented in the library:

| Proposal | Implementation |
| ---- | ---- |
| [Static Delegates](https://github.com/dotnet/csharplang/blob/master/proposals/static-delegates.md) | [Value Delegates](https://sakno.github.io/dotNext/features/core/valued.html) |
| [Operators for IntPtr and UIntPtr](https://github.com/dotnet/corefx/issues/32775) | [Extension methods](https://sakno.github.io/dotNext/api/DotNext.ValueTypeExtensions.html) for arithmetic, bitwise and comparison operations |
| [Enum API](https://github.com/dotnet/corefx/issues/34077) | [Documentation](https://sakno.github.io/dotNext/features/core/enum.html) |
| [Check if an instance of T is a default(T)](https://github.com/dotnet/corefx/issues/16209) | [IsDefault() method](https://sakno.github.io/dotNext/api/DotNext.Runtime.Intrinsics.html#DotNext_Runtime_Intrinsics_IsDefault__1___0_) |
| [Concept Types](https://github.com/dotnet/csharplang/issues/110) | [Documentation](https://sakno.github.io/dotNext/features/concept.html) |
| [Expression Trees covering additional language constructs](https://github.com/dotnet/csharplang/issues/158), i.e. `foreach`, `await`, patterns, multi-line lambda expressions | [Metaprogramming](https://sakno.github.io/dotNext/features/metaprogramming/index.html) |
| [Async Locks](https://github.com/dotnet/corefx/issues/34073) | [Documentation](https://sakno.github.io/dotNext/features/threading/index.html) |
| [High-performance general purpose Write Ahead Log](https://github.com/dotnet/corefx/issues/25034) | [Persistent Log](https://sakno.github.io/dotNext/features/cluster/wal.html)  | 

Quick overview of additional features:

* [Attachment of user data to arbitrary objects](https://sakno.github.io/dotNext/features/core/userdata.html)
* [Automatic generation of Equals/GetHashCode](https://sakno.github.io/dotNext/features/core/autoeh.html) for arbitrary type at runtime which is much better that Visual Studio compile-time helper for generating these methods
* Extended set of [atomic operations](https://sakno.github.io/dotNext/features/core/atomic.html). Inspired by [AtomicInteger](https://docs.oracle.com/javase/10/docs/api/java/util/concurrent/atomic/AtomicInteger.html) and friends from Java
* [Async execution of delegates](https://sakno.github.io/dotNext/features/core/asyncd.html) as replacement of `BeginInvoke` and `EndInvoke` pair of methods which are not supported on .NET Core.
* [Fast Reflection](https://sakno.github.io/dotNext/features/reflection/fast.html)
* `ManualResetEvent`, `ReaderWriterLockSlim` and other synchronization primitives now have their [asynchronous versions](https://sakno.github.io/dotNext/features/threading/rwlock.html)
* Powerful concurrent [ObjectPool](https://sakno.github.io/dotNext/features/threading/objectpool.html)
* [Atomic](https://sakno.github.io/dotNext/features/core/atomic.html) memory access operations for arbitrary value types
* [PipeExtensions](https://sakno.github.io/dotNext/api/DotNext.IO.Pipelines.PipeExtensions) provides high-level I/O operations for pipelines such as string encoding and decoding
* ASP.NET Core [Clustered microservices](https://sakno.github.io/dotNext/features/cluster/aspnetcore.html) powered by Raft Consensus Algorithm, data replication and point-to-point messaging

All these things are implemented in 100% managed code on top of existing .NET Standard stack without modifications of Roslyn compiler or CoreFX libraries.

# Quick Links

* [Features](https://sakno.github.io/dotNext/features/core/index.html)
* [API documentation](https://sakno.github.io/dotNext/api/DotNext.html)
* [Benchmarks](https://sakno.github.io/dotNext/benchmarks.html)
* [NuGet Packages](https://www.nuget.org/profiles/rvsakno)

Documentation for older versions:
* [1.x](https://sakno.github.io/dotNext/versions/1.x/index.html)

# What's new
<<<<<<< HEAD
Release Date: 12-04-2019

<a href="https://www.nuget.org/packages/dotnext/1.2.9">DotNext 1.2.9</a>
* `UserDataStorage` no longer stores **null** values in its internal dictionary
* Updated dependencies
* Migration to SourceLink 1.0.0

<a href="https://www.nuget.org/packages/dotnext.metaprogramming/1.2.9">DotNext.Metaprogramming 1.2.9</a>
* Updated dependencies
* Migration to SourceLink 1.0.0

<a href="https://www.nuget.org/packages/dotnext.reflection/1.2.9">DotNext.Reflection 1.2.9</a>
* Updated dependencies
* Migration to SourceLink 1.0.0

<a href="https://www.nuget.org/packages/dotnext.threading/1.3.3">DotNext.Threading 1.3.3</a>
* Updated dependencies
* Migration to SourceLink 1.0.0

<a href="https://www.nuget.org/packages/dotnext.unsafe/1.2.9">DotNext.Unsafe 1.2.9</a>
* Updated dependencies
* Fixed invalid calculation of byte length in `Pointer.Clear` method

<a href="https://www.nuget.org/packages/dotnext.net.cluster/1.2.9">DotNext.Net.Cluster 1.2.9</a>
* Updated dependencies

<a href="https://www.nuget.org/packages/dotnext.aspnetcore.cluster/1.2.9">DotNext.AspNetCore.Cluster 1.2.9</a>
* Updated dependencies
=======
Release Date: 12-XX-2019

Major release of version 2.0 is completely finished and contains polished existing and new API. All libraries in .NEXT family are upgraded. Migration guide for 1.x users is [here](https://sakno.github.io/dotNext/migration/1.html). **Automatic upgrade via NuGet package manager is not supported**. The version should be fixed in `csproj` manually. This is done consciously because the new version is not fully backward compatible with 1.x.

Major version is here for the following reasons:
1. .NET Core 3.1 LTS is finally released
1. .NET Standard 2.1 contains a lot of new API required for optimizations. The most expected API is asynchronous methods in [Stream](https://docs.microsoft.com/en-us/dotnet/api/system.io.stream) class. These enhancements are necessary for evolution of .NEXT library. For instance, new [DotNext.IO](https://www.nuget.org/packages/DotNext.IO/) library could not be released without the new .NET API.
1. ASP.NET Core 2.2 is no longer supported by Microsoft. Therefore, [DotNext.AspNetCore.Cluster](https://www.nuget.org/packages/DotNext.AspNetCore.Cluster/) library of version 1.x relies on unmaintainable platform. Now it is based on ASP.NET Core 3.1 which has long-term support.

What is done in this release:
1. Removed trivial "one-liners" in **DotNext** library
1. Reduced and unified API to work with unmanaged memory in **DotNext.Unsafe** library
1. **DotNext.AspNetCore.Cluster** migrated to ASP.NET Core 3.1 LTS
1. Introduced [DotNext.IO](https://www.nuget.org/packages/DotNext.IO/) library with unified asynchronous API surface for .NET streams and I/O [pipelines](https://docs.microsoft.com/en-us/dotnet/api/system.io.pipelines). This API provides high-level methods for encoding and decoding of data such as strings and blittable types. In other words, if you want to have [BinaryReader](https://docs.microsoft.com/en-us/dotnet/api/system.io.binaryreader) or [BinaryWriter](https://docs.microsoft.com/en-us/dotnet/api/system.io.binarywriter) for pipelines then welcome!
1. Ability to obtain result of [task](https://docs.microsoft.com/en-us/dotnet/api/system.threading.tasks.task-1) asynchronously when its result type is not known at compile-time
1. Additional optimizations of performance in [Write-Ahead Log](https://sakno.github.io/dotNext/api/DotNext.Net.Cluster.Consensus.Raft.PersistentState.html)
1. Increased test coverage and fixed bugs
1. Fixed issue [#4](https://github.com/sakno/dotNext/issues/4)
1. Migration to C# 8 and nullable reference types

Version 1.x is still supported and maintained because I want to keep .NEXT available on .NET Framework 4.8. However, backports of new features from 2.x to 1.x are very unlikely.
>>>>>>> 373eb413

Changelog for previous versions located [here](./CHANGELOG.md).

# Release Policy
* The libraries are versioned according with [Semantic Versioning 2.0](https://semver.org/).
* Version 0.x and 1.x relies on .NET Standard 2.0
* Version 2.x relies on .NET Standard 2.1

# Support Policy
| Version | .NET compatibility | Support Level |
| ---- | ---- | ---- |
| 0.x | .NET Standard 2.0 | Not Supported |
| 1.x | .NET Standard 2.0 | Maintenance |
| 2.x | .NET Standard 2.1 | Active Development |

_Maintenance_ support level means that new releases will contain bug fixes only.

[DotNext.AspNetCore.Cluster](https://www.nuget.org/packages/DotNext.AspNetCore.Cluster/) of version 1.x is no longer supported because of ASP.NET Core 2.2 end-of-life. Please consider upgrade.

# Development Process
Philosophy of development process:
1. All libraries in .NEXT family based on .NET Standard to be available for wide range of .NET implementations: Mono, Xamarin, .NET Core
1. Compatibility with AOT compiler should be checked for every release
1. Minimize set of dependencies
1. Rely on .NET Standard specification
1. Provide high-quality documentation
1. Stay cross-platform
1. Provide benchmarks<|MERGE_RESOLUTION|>--- conflicted
+++ resolved
@@ -43,36 +43,6 @@
 * [1.x](https://sakno.github.io/dotNext/versions/1.x/index.html)
 
 # What's new
-<<<<<<< HEAD
-Release Date: 12-04-2019
-
-<a href="https://www.nuget.org/packages/dotnext/1.2.9">DotNext 1.2.9</a>
-* `UserDataStorage` no longer stores **null** values in its internal dictionary
-* Updated dependencies
-* Migration to SourceLink 1.0.0
-
-<a href="https://www.nuget.org/packages/dotnext.metaprogramming/1.2.9">DotNext.Metaprogramming 1.2.9</a>
-* Updated dependencies
-* Migration to SourceLink 1.0.0
-
-<a href="https://www.nuget.org/packages/dotnext.reflection/1.2.9">DotNext.Reflection 1.2.9</a>
-* Updated dependencies
-* Migration to SourceLink 1.0.0
-
-<a href="https://www.nuget.org/packages/dotnext.threading/1.3.3">DotNext.Threading 1.3.3</a>
-* Updated dependencies
-* Migration to SourceLink 1.0.0
-
-<a href="https://www.nuget.org/packages/dotnext.unsafe/1.2.9">DotNext.Unsafe 1.2.9</a>
-* Updated dependencies
-* Fixed invalid calculation of byte length in `Pointer.Clear` method
-
-<a href="https://www.nuget.org/packages/dotnext.net.cluster/1.2.9">DotNext.Net.Cluster 1.2.9</a>
-* Updated dependencies
-
-<a href="https://www.nuget.org/packages/dotnext.aspnetcore.cluster/1.2.9">DotNext.AspNetCore.Cluster 1.2.9</a>
-* Updated dependencies
-=======
 Release Date: 12-XX-2019
 
 Major release of version 2.0 is completely finished and contains polished existing and new API. All libraries in .NEXT family are upgraded. Migration guide for 1.x users is [here](https://sakno.github.io/dotNext/migration/1.html). **Automatic upgrade via NuGet package manager is not supported**. The version should be fixed in `csproj` manually. This is done consciously because the new version is not fully backward compatible with 1.x.
@@ -94,7 +64,6 @@
 1. Migration to C# 8 and nullable reference types
 
 Version 1.x is still supported and maintained because I want to keep .NEXT available on .NET Framework 4.8. However, backports of new features from 2.x to 1.x are very unlikely.
->>>>>>> 373eb413
 
 Changelog for previous versions located [here](./CHANGELOG.md).
 
