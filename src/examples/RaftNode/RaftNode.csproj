--- conflicted
+++ resolved
@@ -6,11 +6,7 @@
     <LangVersion>latest</LangVersion>
     <Nullable>enable</Nullable>
     <ImplicitUsings>true</ImplicitUsings>
-<<<<<<< HEAD
-    <Version>4.3.0</Version>
-=======
     <Version>4.4.0</Version>
->>>>>>> 20ef4b57
   </PropertyGroup>
 
   <PropertyGroup Condition="'$(Configuration)|$(Platform)'=='Bench|AnyCPU'">
