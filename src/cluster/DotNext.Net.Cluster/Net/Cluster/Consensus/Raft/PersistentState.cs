--- conflicted
+++ resolved
@@ -227,49 +227,7 @@
 
         return ReadInitialOrEmptyEntryAsync(in reader, startIndex == 0L, token);
 
-<<<<<<< HEAD
-        async ValueTask<TResult> ReadEntriesAsync(LogEntryConsumer<IRaftLogEntry, TResult> reader, int sessionId, long startIndex, long endIndex, int length, CancellationToken token)
-        {
-            using var list = bufferManager.AllocLogEntryList(length);
-            Debug.Assert(list.Length >= length);
-
-            // try to read snapshot out of the loop
-            if (!snapshot.IsEmpty && startIndex <= snapshot.Metadata.Index)
-            {
-                BufferHelpers.GetReference(in list) = snapshot.Read(sessionId);
-
-                // skip squashed log entries
-                startIndex = snapshot.Metadata.Index + 1L;
-                length = 1;
-            }
-            else if (startIndex == 0L)
-            {
-                list.GetPinnableReference() = LogEntry.Initial;
-                startIndex = length = 1;
-            }
-            else
-            {
-                length = 0;
-            }
-
-            return await ReadEntries(in reader, in list, sessionId, startIndex, endIndex, length, token).ConfigureAwait(false);
-        }
-
-        ValueTask<TResult> ReadEntries(in LogEntryConsumer<IRaftLogEntry, TResult> reader, in MemoryOwner<LogEntry> list, int sessionId, long startIndex, long endIndex, int listIndex, CancellationToken token)
-        {
-            ref var first = ref list.GetPinnableReference();
-
-            // enumerate over partitions in search of log entries
-            for (Partition? partition = null; startIndex <= endIndex && TryGetPartition(startIndex, ref partition); startIndex++, listIndex++, token.ThrowIfCancellationRequested())
-                Unsafe.Add(ref first, listIndex) = partition.Read(sessionId, startIndex, reader.OptimizationHint);
-
-            return reader.ReadAsync<LogEntry, InMemoryList<LogEntry>>(list.Memory.Slice(0, listIndex), first.SnapshotIndex, token);
-        }
-
-        ValueTask<TResult> ReadSnapshotAsync(LogEntryConsumer<IRaftLogEntry, TResult> reader, int sessionId, CancellationToken token)
-=======
         static ValueTask<TResult> ReadSnapshotAsync(Snapshot snapshot, in LogEntryConsumer<IRaftLogEntry, TResult> reader, int sessionId, CancellationToken token)
->>>>>>> 3d6d0483
         {
             var entry = snapshot.Read(sessionId);
             return reader.ReadAsync<LogEntry, SingletonList<LogEntry>>(entry, entry.SnapshotIndex, token);
