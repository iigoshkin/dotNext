--- conflicted
+++ resolved
@@ -1,39 +1,36 @@
-namespace DotNext.Buffers;
-
-public static partial class BufferHelpers
-{
-    /// <summary>
-<<<<<<< HEAD
-=======
-    /// Gets managed pointer to the first element in the rented memory block.
-    /// </summary>
-    /// <typeparam name="T">The type of the elements in the memory block.</typeparam>
-    /// <param name="owner">The rented memory block.</param>
-    /// <returns>A managed pointer to the first element; or <see cref="System.Runtime.CompilerServices.Unsafe.NullRef{T}"/> if memory block is empty.</returns>
-    [EditorBrowsable(EditorBrowsableState.Advanced)]
-    public static ref T GetReference<T>(in MemoryOwner<T> owner) => ref owner.First;
-
-    /// <summary>
->>>>>>> 173b41c4
-    /// Resizes the buffer.
-    /// </summary>
-    /// <typeparam name="T">The type of the elements in the buffer.</typeparam>
-    /// <param name="owner">The buffer owner to resize.</param>
-    /// <param name="newLength">A new length of the buffer.</param>
-    /// <param name="exactSize">
-    /// <see langword="true"/> to ask allocator to allocate exactly <paramref name="newLength"/>;
-    /// <see langword="false"/> to allocate at least <paramref name="newLength"/>.
-    /// </param>
-    /// <param name="allocator">The allocator to be called if the requested length is larger than the requested length.</param>
-    /// <exception cref="ArgumentOutOfRangeException"><paramref name="newLength"/> is less than zero.</exception>
-    public static void Resize<T>(this ref MemoryOwner<T> owner, int newLength, bool exactSize = true, MemoryAllocator<T>? allocator = null)
-    {
-        if (!owner.TryResize(newLength))
-        {
-            var newBuffer = allocator.Invoke(newLength, exactSize);
-            owner.Span.CopyTo(newBuffer.Span);
-            owner.Dispose();
-            owner = newBuffer;
-        }
-    }
+namespace DotNext.Buffers;
+
+public static partial class BufferHelpers
+{
+    /// <summary>
+    /// Gets managed pointer to the first element in the rented memory block.
+    /// </summary>
+    /// <typeparam name="T">The type of the elements in the memory block.</typeparam>
+    /// <param name="owner">The rented memory block.</param>
+    /// <returns>A managed pointer to the first element; or <see cref="System.Runtime.CompilerServices.Unsafe.NullRef{T}"/> if memory block is empty.</returns>
+    [EditorBrowsable(EditorBrowsableState.Advanced)]
+    public static ref T GetReference<T>(in MemoryOwner<T> owner) => ref owner.First;
+
+    /// <summary>
+    /// Resizes the buffer.
+    /// </summary>
+    /// <typeparam name="T">The type of the elements in the buffer.</typeparam>
+    /// <param name="owner">The buffer owner to resize.</param>
+    /// <param name="newLength">A new length of the buffer.</param>
+    /// <param name="exactSize">
+    /// <see langword="true"/> to ask allocator to allocate exactly <paramref name="newLength"/>;
+    /// <see langword="false"/> to allocate at least <paramref name="newLength"/>.
+    /// </param>
+    /// <param name="allocator">The allocator to be called if the requested length is larger than the requested length.</param>
+    /// <exception cref="ArgumentOutOfRangeException"><paramref name="newLength"/> is less than zero.</exception>
+    public static void Resize<T>(this ref MemoryOwner<T> owner, int newLength, bool exactSize = true, MemoryAllocator<T>? allocator = null)
+    {
+        if (!owner.TryResize(newLength))
+        {
+            var newBuffer = allocator.Invoke(newLength, exactSize);
+            owner.Span.CopyTo(newBuffer.Span);
+            owner.Dispose();
+            owner = newBuffer;
+        }
+    }
 }