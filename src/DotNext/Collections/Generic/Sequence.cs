--- conflicted
+++ resolved
@@ -165,26 +165,12 @@
     {
         return seq switch
         {
-<<<<<<< HEAD
             List<T> list => Span.FirstOrNone(CollectionsMarshal.AsSpan(list), filter),
             T[] array => Span.FirstOrNone(array, filter),
             string str => ReinterpretCast<Optional<char>, Optional<T>>(str.AsSpan().FirstOrNone(Unsafe.As<Predicate<char>>(filter))),
             LinkedList<T> list => FindInLinkedList(list, filter),
             _ => FirstOrEmptySlow(seq, filter)
         };
-=======
-            case List<T> list:
-                var index = list.FindIndex(filter);
-                return index >= 0 ? list[index] : Optional<T>.None;
-            case T[] array:
-                index = Array.FindIndex(array, filter);
-                return index >= 0 ? array[index] : Optional<T>.None;
-            case LinkedList<T> list:
-                return FindInLinkedList(list, filter);
-            default:
-                return FirstOrEmptySlow(seq, filter);
-        }
->>>>>>> 1f125cc4
 
         [MethodImpl(MethodImplOptions.NoInlining)]
         static Optional<T> FindInLinkedList(LinkedList<T> list, Predicate<T> filter)
