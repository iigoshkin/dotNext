--- conflicted
+++ resolved
@@ -7,11 +7,7 @@
     <Authors>Roman Sakno</Authors>
     <Company />
     <Product>.NEXT Family of Libraries</Product>
-<<<<<<< HEAD
-    <Version>2.8.0</Version>
-=======
     <Version>2.9.0</Version>
->>>>>>> 1d8cd5be
 	<AssemblyName>DotNext</AssemblyName>
     <PackageLicenseExpression>MIT</PackageLicenseExpression>
     <PackageProjectUrl>https://sakno.github.io/dotNext/</PackageProjectUrl>
