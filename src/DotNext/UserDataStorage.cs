﻿using System;
using System.Collections.Generic;
using System.Diagnostics.CodeAnalysis;
using System.Runtime.CompilerServices;

namespace DotNext
{
    using ReaderWriterSpinLock = Threading.ReaderWriterSpinLock;

    /// <summary>
    /// Provides access to user data associated with the object.
    /// </summary>
	/// <remarks>
    /// This is by-ref struct because user data should have
    /// the same lifetime as its owner.
	/// </remarks>
    [SuppressMessage("Design", "CA1066", Justification = "By-ref value type cannot implements interfaces")]
    public readonly ref struct UserDataStorage
    {
        private readonly struct Supplier<T, V> : ISupplier<V>
        {
            private readonly T arg;
            private readonly ValueFunc<T, V> factory;

            internal Supplier(T arg, in ValueFunc<T, V> factory)
            {
                this.arg = arg;
                this.factory = factory;
            }

            V ISupplier<V>.Invoke() => factory.Invoke(arg);
        }

        private readonly struct Supplier<T1, T2, V> : ISupplier<V>
        {
            private readonly T1 arg1;
            private readonly T2 arg2;
            private readonly ValueFunc<T1, T2, V> factory;

            internal Supplier(T1 arg1, T2 arg2, in ValueFunc<T1, T2, V> factory)
            {
                this.arg1 = arg1;
                this.arg2 = arg2;
                this.factory = factory;
            }

            V ISupplier<V>.Invoke() => factory.Invoke(arg1, arg2);
        }

        [SuppressMessage("Performance", "CA1812", Justification = "It is instantiated by method GetOrCreateValue")]
        private sealed class BackingStorage : Dictionary<long, object?>
        {

            //ReaderWriterLockSlim is not used because it is heavyweight
            //spin-based lock is used instead because it is very low probability of concurrent
            //updates of the same backing storage.

            private ReaderWriterSpinLock lockState;

            //should be public because called through Activator by ConditionalWeakTable
            public BackingStorage()
                : base(3)
            {
            }

            internal V Get<V>(UserDataSlot<V> slot, [AllowNull]V defaultValue)
            {
                lockState.EnterReadLock();
                var result = slot.GetUserData(this, defaultValue);
                lockState.ExitReadLock();
                return result;
            }

            internal V GetOrSet<V, S>(UserDataSlot<V> slot, ref S valueFactory)
                where S : struct, ISupplier<V>
            {
                //fast path - read lock is required
                lockState.EnterReadLock();
                var exists = slot.GetUserData(this, out var userData);
                lockState.ExitReadLock();
                if (exists)
                    goto exit;
                //non-fast path: factory should be called
                lockState.EnterWriteLock();
                if (slot.GetUserData(this, out userData))
                    lockState.ExitWriteLock();
                else
                    try
                    {
                        userData = valueFactory.Invoke();
<<<<<<< HEAD
                        if (userData != null)
=======
                        if(userData != null)
>>>>>>> 25cb7beb
                            slot.SetUserData(this, userData);
                    }
                    finally
                    {
                        lockState.ExitWriteLock();
                    }
                exit:
                return userData;
            }

            internal bool Get<V>(UserDataSlot<V> slot, out V userData)
            {
                lockState.EnterReadLock();
                var result = slot.GetUserData(this, out userData);
                lockState.ExitReadLock();
                return result;
            }

            internal void Set<V>(UserDataSlot<V> slot, V userData)
            {
                lockState.EnterWriteLock();
                try
                {
                    slot.SetUserData(this, userData);
                }
                finally
                {
                    lockState.ExitWriteLock();
                }
            }

            internal bool Remove<V>(UserDataSlot<V> slot)
            {
                lockState.EnterWriteLock();
                var result = slot.RemoveUserData(this);
                lockState.ExitWriteLock();
                return result;
            }

            internal bool Remove<V>(UserDataSlot<V> slot, out V userData)
            {
                lockState.EnterWriteLock();
                var result = slot.GetUserData(this, out userData) && slot.RemoveUserData(this);
                lockState.ExitWriteLock();
                return result;
            }
        }

        private static readonly ConditionalWeakTable<object, BackingStorage> UserData = new ConditionalWeakTable<object, BackingStorage>();

        private readonly object owner;

        [MethodImpl(MethodImplOptions.AggressiveInlining)]
        internal UserDataStorage(object owner)
            => this.owner = owner ?? throw new ArgumentNullException(nameof(owner));

        private BackingStorage? GetStorage()
            => UserData.TryGetValue(owner, out var storage) ? storage : null;

        private BackingStorage GetOrCreateStorage() => UserData.GetOrCreateValue(owner);

        /// <summary>
		/// Gets user data.
		/// </summary>
		/// <typeparam name="V">Type of data.</typeparam>
		/// <param name="slot">The slot identifying user data.</param>
		/// <param name="defaultValue">Default value to be returned if no user data contained in this collection.</param>
		/// <returns>User data.</returns>
        [return: NotNullIfNotNull("defaultValue")]
        public V Get<V>(UserDataSlot<V> slot, V defaultValue)
        {
            var storage = GetStorage();
            return storage is null ? defaultValue : storage.Get(slot, defaultValue);
        }

        /// <summary>
		/// Gets user data.
		/// </summary>
		/// <typeparam name="V">Type of data.</typeparam>
		/// <param name="slot">The slot identifying user data.</param>
		/// <returns>User data; or <c>default(V)</c> if there is no user data associated with <paramref name="slot"/>.</returns>
        [return: MaybeNull]
        public V Get<V>(UserDataSlot<V> slot)
        {
            var storage = GetStorage();
            return storage is null ? default : storage.Get(slot, default);
        }

        /// <summary>
        /// Gets existing user data or creates a new data and return it.
        /// </summary>
        /// <typeparam name="V">The type of user data associated with arbitrary object.</typeparam>
        /// <param name="slot">The slot identifying user data.</param>
        /// <returns>The data associated with the slot.</returns>
        public V GetOrSet<V>(UserDataSlot<V> slot)
            where V : notnull, new()
        {
            var activator = ValueFunc<V>.Activator;
            return GetOrCreateStorage().GetOrSet(slot, ref activator);
        }

        /// <summary>
        /// Gets existing user data or creates a new data and return it.
        /// </summary>
        /// <typeparam name="B">The type of user data associated with arbitrary object.</typeparam>
        /// <typeparam name="D">The derived type with public parameterless constructor.</typeparam>
        /// <param name="slot">The slot identifying user data.</param>
        /// <returns>The data associated with the slot.</returns>
        public B GetOrSet<B, D>(UserDataSlot<B> slot)
            where D : class, B, new()
        {
            var activator = ValueFunc<D>.Activator;
            return GetOrCreateStorage().GetOrSet(slot, ref activator);
        }

        /// <summary>
        /// Gets existing user data or creates a new data and return it.
        /// </summary>
        /// <typeparam name="V">The type of user data associated with arbitrary object.</typeparam>
        /// <param name="slot">The slot identifying user data.</param>
        /// <param name="valueFactory">The value supplier which is called when no user data exists.</param>
        /// <returns>The data associated with the slot.</returns>
        public V GetOrSet<V>(UserDataSlot<V> slot, Func<V> valueFactory) => GetOrSet(slot, new ValueFunc<V>(valueFactory, true));

        /// <summary>
        /// Gets existing user data or creates a new data and return it.
        /// </summary>
        /// <typeparam name="T">The type of the argument to be passed into factory.</typeparam>
        /// <typeparam name="V">The type of user data associated with arbitrary object.</typeparam>
        /// <param name="slot">The slot identifying user data.</param>
        /// <param name="arg">The argument to be passed into factory.</param>
        /// <param name="valueFactory">The value supplier which is called when no user data exists.</param>
        /// <returns>The data associated with the slot.</returns>
        public V GetOrSet<T, V>(UserDataSlot<V> slot, T arg, Func<T, V> valueFactory)
            => GetOrSet(slot, arg, new ValueFunc<T, V>(valueFactory, true));

        /// <summary>
        /// Gets existing user data or creates a new data and return it.
        /// </summary>
        /// <typeparam name="T1">The type of the first argument to be passed into factory.</typeparam>
        /// <typeparam name="T2">The type of the first argument to be passed into factory.</typeparam>
        /// <typeparam name="V">The type of user data associated with arbitrary object.</typeparam>
        /// <param name="slot">The slot identifying user data.</param>
        /// <param name="arg1">The first argument to be passed into factory.</param>
        /// <param name="arg2">The second argument to be passed into factory.</param>
        /// <param name="valueFactory">The value supplier which is called when no user data exists.</param>
        /// <returns>The data associated with the slot.</returns>
        public V GetOrSet<T1, T2, V>(UserDataSlot<V> slot, T1 arg1, T2 arg2, Func<T1, T2, V> valueFactory)
            => GetOrSet(slot, arg1, arg2, new ValueFunc<T1, T2, V>(valueFactory, true));

        /// <summary>
        /// Gets existing user data or creates a new data and return it.
        /// </summary>
        /// <typeparam name="V">The type of user data associated with arbitrary object.</typeparam>
        /// <param name="slot">The slot identifying user data.</param>
        /// <param name="valueFactory">The value supplier which is called when no user data exists.</param>
        /// <returns>The data associated with the slot.</returns>
        [return: NotNull]
        public V GetOrSet<V>(UserDataSlot<V> slot, in ValueFunc<V> valueFactory)
            => GetOrCreateStorage().GetOrSet(slot, ref Unsafe.AsRef(valueFactory));

        /// <summary>
        /// Gets existing user data or creates a new data and return it.
        /// </summary>
        /// <typeparam name="T">The type of the argument to be passed into factory.</typeparam>
        /// <typeparam name="V">The type of user data associated with arbitrary object.</typeparam>
        /// <param name="slot">The slot identifying user data.</param>
        /// <param name="arg">The argument to be passed into factory.</param>
        /// <param name="valueFactory">The value supplier which is called when no user data exists.</param>
        /// <returns>The data associated with the slot.</returns>
        [return: NotNull]
        public V GetOrSet<T, V>(UserDataSlot<V> slot, T arg, in ValueFunc<T, V> valueFactory)
        {
            var supplier = new Supplier<T, V>(arg, valueFactory);
            return GetOrCreateStorage().GetOrSet(slot, ref supplier);
        }

        /// <summary>
        /// Gets existing user data or creates a new data and return it.
        /// </summary>
        /// <typeparam name="T1">The type of the first argument to be passed into factory.</typeparam>
        /// <typeparam name="T2">The type of the first argument to be passed into factory.</typeparam>
        /// <typeparam name="V">The type of user data associated with arbitrary object.</typeparam>
        /// <param name="slot">The slot identifying user data.</param>
        /// <param name="arg1">The first argument to be passed into factory.</param>
        /// <param name="arg2">The second argument to be passed into factory.</param>
        /// <param name="valueFactory">The value supplier which is called when no user data exists.</param>
        /// <returns>The data associated with the slot.</returns>
        [return: NotNull]
        public V GetOrSet<T1, T2, V>(UserDataSlot<V> slot, T1 arg1, T2 arg2, in ValueFunc<T1, T2, V> valueFactory)
        {
            var supplier = new Supplier<T1, T2, V>(arg1, arg2, valueFactory);
            return GetOrCreateStorage().GetOrSet(slot, ref supplier);
        }

        /// <summary>
        /// Tries to get user data.
        /// </summary>
        /// <typeparam name="V">Type of data.</typeparam>
        /// <param name="slot">The slot identifying user data.</param>
        /// <param name="userData">User data.</param>
        /// <returns><see langword="true"/>, if user data slot exists in this collection.</returns>
        public bool TryGet<V>(UserDataSlot<V> slot, [NotNullWhen(true)]out V userData)
        {
            var storage = GetStorage();
            if (storage is null)
            {
                userData = default!;
                return false;
            }
            else
                return storage.Get(slot, out userData);
        }

        /// <summary>
        /// Sets user data.
        /// </summary>
        /// <typeparam name="V">Type of data.</typeparam>
        /// <param name="slot">The slot identifying user data.</param>
        /// <param name="userData">User data to be saved in this collection.</param>
        public void Set<V>(UserDataSlot<V> slot, [DisallowNull]V userData)
            => GetOrCreateStorage().Set(slot, userData);

        /// <summary>
        /// Removes user data slot.
        /// </summary>
        /// <typeparam name="V">The type of user data.</typeparam>
        /// <param name="slot">The slot identifying user data.</param>
        /// <returns><see langword="true"/>, if data is removed from this collection.</returns>
        public bool Remove<V>(UserDataSlot<V> slot)
        {
            var storage = GetStorage();
            return storage?.Remove(slot) ?? false;
        }

        /// <summary>
        /// Removes user data slot.
        /// </summary>
        /// <typeparam name="V">The type of user data.</typeparam>
        /// <param name="slot">The slot identifying user data.</param>
        /// <param name="userData">Remove user data.</param>
        /// <returns><see langword="true"/>, if data is removed from this collection.</returns>
        public bool Remove<V>(UserDataSlot<V> slot, [NotNullWhen(true)]out V userData)
        {
            var storage = GetStorage();
            if (storage is null)
            {
                userData = default!;
                return false;
            }
            else
                return storage.Remove(slot, out userData);
        }

        /// <summary>
        /// Computes identity hash code for this storage.
        /// </summary>
        /// <returns>The identity hash code for this storage.</returns>
        public override int GetHashCode() => RuntimeHelpers.GetHashCode(owner);

        /// <summary>
        /// Determines whether this storage is attached to
        /// the given object.
        /// </summary>
        /// <param name="other">Other object to check.</param>
        /// <returns><see langword="true"/>, if this storage is attached to <paramref name="other"/> object; otherwise, <see langword="false"/>.</returns>
        public override bool Equals(object? other) => ReferenceEquals(owner, other);

        /// <summary>
        /// Returns textual representation of this storage.
        /// </summary>
        /// <returns>The textual representation of this storage.</returns>
        public override string ToString() => owner.ToString();

        /// <summary>
        /// Determines whether two stores are for the same object.
        /// </summary>
        /// <param name="first">The first storage to compare.</param>
        /// <param name="second">The second storage to compare.</param>
        /// <returns><see langword="true"/>, if two stores are for the same object; otherwise, <see langword="false"/>.</returns>
        public static bool operator ==(UserDataStorage first, UserDataStorage second)
            => ReferenceEquals(first.owner, second.owner);

        /// <summary>
        /// Determines whether two stores are not for the same object.
        /// </summary>
        /// <param name="first">The first storage to compare.</param>
        /// <param name="second">The second storage to compare.</param>
        /// <returns><see langword="true"/>, if two stores are not for the same object; otherwise, <see langword="false"/>.</returns>
        public static bool operator !=(UserDataStorage first, UserDataStorage second)
            => !ReferenceEquals(first.owner, second.owner);
    }
}<|MERGE_RESOLUTION|>--- conflicted
+++ resolved
@@ -1,388 +1,384 @@
-﻿using System;
-using System.Collections.Generic;
-using System.Diagnostics.CodeAnalysis;
-using System.Runtime.CompilerServices;
-
-namespace DotNext
-{
-    using ReaderWriterSpinLock = Threading.ReaderWriterSpinLock;
-
-    /// <summary>
-    /// Provides access to user data associated with the object.
-    /// </summary>
-	/// <remarks>
-    /// This is by-ref struct because user data should have
-    /// the same lifetime as its owner.
-	/// </remarks>
-    [SuppressMessage("Design", "CA1066", Justification = "By-ref value type cannot implements interfaces")]
-    public readonly ref struct UserDataStorage
-    {
-        private readonly struct Supplier<T, V> : ISupplier<V>
-        {
-            private readonly T arg;
-            private readonly ValueFunc<T, V> factory;
-
-            internal Supplier(T arg, in ValueFunc<T, V> factory)
-            {
-                this.arg = arg;
-                this.factory = factory;
-            }
-
-            V ISupplier<V>.Invoke() => factory.Invoke(arg);
-        }
-
-        private readonly struct Supplier<T1, T2, V> : ISupplier<V>
-        {
-            private readonly T1 arg1;
-            private readonly T2 arg2;
-            private readonly ValueFunc<T1, T2, V> factory;
-
-            internal Supplier(T1 arg1, T2 arg2, in ValueFunc<T1, T2, V> factory)
-            {
-                this.arg1 = arg1;
-                this.arg2 = arg2;
-                this.factory = factory;
-            }
-
-            V ISupplier<V>.Invoke() => factory.Invoke(arg1, arg2);
-        }
-
-        [SuppressMessage("Performance", "CA1812", Justification = "It is instantiated by method GetOrCreateValue")]
-        private sealed class BackingStorage : Dictionary<long, object?>
-        {
-
-            //ReaderWriterLockSlim is not used because it is heavyweight
-            //spin-based lock is used instead because it is very low probability of concurrent
-            //updates of the same backing storage.
-
-            private ReaderWriterSpinLock lockState;
-
-            //should be public because called through Activator by ConditionalWeakTable
-            public BackingStorage()
-                : base(3)
-            {
-            }
-
-            internal V Get<V>(UserDataSlot<V> slot, [AllowNull]V defaultValue)
-            {
-                lockState.EnterReadLock();
-                var result = slot.GetUserData(this, defaultValue);
-                lockState.ExitReadLock();
-                return result;
-            }
-
-            internal V GetOrSet<V, S>(UserDataSlot<V> slot, ref S valueFactory)
-                where S : struct, ISupplier<V>
-            {
-                //fast path - read lock is required
-                lockState.EnterReadLock();
-                var exists = slot.GetUserData(this, out var userData);
-                lockState.ExitReadLock();
-                if (exists)
-                    goto exit;
-                //non-fast path: factory should be called
-                lockState.EnterWriteLock();
-                if (slot.GetUserData(this, out userData))
-                    lockState.ExitWriteLock();
-                else
-                    try
-                    {
-                        userData = valueFactory.Invoke();
-<<<<<<< HEAD
-                        if (userData != null)
-=======
-                        if(userData != null)
->>>>>>> 25cb7beb
-                            slot.SetUserData(this, userData);
-                    }
-                    finally
-                    {
-                        lockState.ExitWriteLock();
-                    }
-                exit:
-                return userData;
-            }
-
-            internal bool Get<V>(UserDataSlot<V> slot, out V userData)
-            {
-                lockState.EnterReadLock();
-                var result = slot.GetUserData(this, out userData);
-                lockState.ExitReadLock();
-                return result;
-            }
-
-            internal void Set<V>(UserDataSlot<V> slot, V userData)
-            {
-                lockState.EnterWriteLock();
-                try
-                {
-                    slot.SetUserData(this, userData);
-                }
-                finally
-                {
-                    lockState.ExitWriteLock();
-                }
-            }
-
-            internal bool Remove<V>(UserDataSlot<V> slot)
-            {
-                lockState.EnterWriteLock();
-                var result = slot.RemoveUserData(this);
-                lockState.ExitWriteLock();
-                return result;
-            }
-
-            internal bool Remove<V>(UserDataSlot<V> slot, out V userData)
-            {
-                lockState.EnterWriteLock();
-                var result = slot.GetUserData(this, out userData) && slot.RemoveUserData(this);
-                lockState.ExitWriteLock();
-                return result;
-            }
-        }
-
-        private static readonly ConditionalWeakTable<object, BackingStorage> UserData = new ConditionalWeakTable<object, BackingStorage>();
-
-        private readonly object owner;
-
-        [MethodImpl(MethodImplOptions.AggressiveInlining)]
-        internal UserDataStorage(object owner)
-            => this.owner = owner ?? throw new ArgumentNullException(nameof(owner));
-
-        private BackingStorage? GetStorage()
-            => UserData.TryGetValue(owner, out var storage) ? storage : null;
-
-        private BackingStorage GetOrCreateStorage() => UserData.GetOrCreateValue(owner);
-
-        /// <summary>
-		/// Gets user data.
-		/// </summary>
-		/// <typeparam name="V">Type of data.</typeparam>
-		/// <param name="slot">The slot identifying user data.</param>
-		/// <param name="defaultValue">Default value to be returned if no user data contained in this collection.</param>
-		/// <returns>User data.</returns>
-        [return: NotNullIfNotNull("defaultValue")]
-        public V Get<V>(UserDataSlot<V> slot, V defaultValue)
-        {
-            var storage = GetStorage();
-            return storage is null ? defaultValue : storage.Get(slot, defaultValue);
-        }
-
-        /// <summary>
-		/// Gets user data.
-		/// </summary>
-		/// <typeparam name="V">Type of data.</typeparam>
-		/// <param name="slot">The slot identifying user data.</param>
-		/// <returns>User data; or <c>default(V)</c> if there is no user data associated with <paramref name="slot"/>.</returns>
-        [return: MaybeNull]
-        public V Get<V>(UserDataSlot<V> slot)
-        {
-            var storage = GetStorage();
-            return storage is null ? default : storage.Get(slot, default);
-        }
-
-        /// <summary>
-        /// Gets existing user data or creates a new data and return it.
-        /// </summary>
-        /// <typeparam name="V">The type of user data associated with arbitrary object.</typeparam>
-        /// <param name="slot">The slot identifying user data.</param>
-        /// <returns>The data associated with the slot.</returns>
-        public V GetOrSet<V>(UserDataSlot<V> slot)
-            where V : notnull, new()
-        {
-            var activator = ValueFunc<V>.Activator;
-            return GetOrCreateStorage().GetOrSet(slot, ref activator);
-        }
-
-        /// <summary>
-        /// Gets existing user data or creates a new data and return it.
-        /// </summary>
-        /// <typeparam name="B">The type of user data associated with arbitrary object.</typeparam>
-        /// <typeparam name="D">The derived type with public parameterless constructor.</typeparam>
-        /// <param name="slot">The slot identifying user data.</param>
-        /// <returns>The data associated with the slot.</returns>
-        public B GetOrSet<B, D>(UserDataSlot<B> slot)
-            where D : class, B, new()
-        {
-            var activator = ValueFunc<D>.Activator;
-            return GetOrCreateStorage().GetOrSet(slot, ref activator);
-        }
-
-        /// <summary>
-        /// Gets existing user data or creates a new data and return it.
-        /// </summary>
-        /// <typeparam name="V">The type of user data associated with arbitrary object.</typeparam>
-        /// <param name="slot">The slot identifying user data.</param>
-        /// <param name="valueFactory">The value supplier which is called when no user data exists.</param>
-        /// <returns>The data associated with the slot.</returns>
-        public V GetOrSet<V>(UserDataSlot<V> slot, Func<V> valueFactory) => GetOrSet(slot, new ValueFunc<V>(valueFactory, true));
-
-        /// <summary>
-        /// Gets existing user data or creates a new data and return it.
-        /// </summary>
-        /// <typeparam name="T">The type of the argument to be passed into factory.</typeparam>
-        /// <typeparam name="V">The type of user data associated with arbitrary object.</typeparam>
-        /// <param name="slot">The slot identifying user data.</param>
-        /// <param name="arg">The argument to be passed into factory.</param>
-        /// <param name="valueFactory">The value supplier which is called when no user data exists.</param>
-        /// <returns>The data associated with the slot.</returns>
-        public V GetOrSet<T, V>(UserDataSlot<V> slot, T arg, Func<T, V> valueFactory)
-            => GetOrSet(slot, arg, new ValueFunc<T, V>(valueFactory, true));
-
-        /// <summary>
-        /// Gets existing user data or creates a new data and return it.
-        /// </summary>
-        /// <typeparam name="T1">The type of the first argument to be passed into factory.</typeparam>
-        /// <typeparam name="T2">The type of the first argument to be passed into factory.</typeparam>
-        /// <typeparam name="V">The type of user data associated with arbitrary object.</typeparam>
-        /// <param name="slot">The slot identifying user data.</param>
-        /// <param name="arg1">The first argument to be passed into factory.</param>
-        /// <param name="arg2">The second argument to be passed into factory.</param>
-        /// <param name="valueFactory">The value supplier which is called when no user data exists.</param>
-        /// <returns>The data associated with the slot.</returns>
-        public V GetOrSet<T1, T2, V>(UserDataSlot<V> slot, T1 arg1, T2 arg2, Func<T1, T2, V> valueFactory)
-            => GetOrSet(slot, arg1, arg2, new ValueFunc<T1, T2, V>(valueFactory, true));
-
-        /// <summary>
-        /// Gets existing user data or creates a new data and return it.
-        /// </summary>
-        /// <typeparam name="V">The type of user data associated with arbitrary object.</typeparam>
-        /// <param name="slot">The slot identifying user data.</param>
-        /// <param name="valueFactory">The value supplier which is called when no user data exists.</param>
-        /// <returns>The data associated with the slot.</returns>
-        [return: NotNull]
-        public V GetOrSet<V>(UserDataSlot<V> slot, in ValueFunc<V> valueFactory)
-            => GetOrCreateStorage().GetOrSet(slot, ref Unsafe.AsRef(valueFactory));
-
-        /// <summary>
-        /// Gets existing user data or creates a new data and return it.
-        /// </summary>
-        /// <typeparam name="T">The type of the argument to be passed into factory.</typeparam>
-        /// <typeparam name="V">The type of user data associated with arbitrary object.</typeparam>
-        /// <param name="slot">The slot identifying user data.</param>
-        /// <param name="arg">The argument to be passed into factory.</param>
-        /// <param name="valueFactory">The value supplier which is called when no user data exists.</param>
-        /// <returns>The data associated with the slot.</returns>
-        [return: NotNull]
-        public V GetOrSet<T, V>(UserDataSlot<V> slot, T arg, in ValueFunc<T, V> valueFactory)
-        {
-            var supplier = new Supplier<T, V>(arg, valueFactory);
-            return GetOrCreateStorage().GetOrSet(slot, ref supplier);
-        }
-
-        /// <summary>
-        /// Gets existing user data or creates a new data and return it.
-        /// </summary>
-        /// <typeparam name="T1">The type of the first argument to be passed into factory.</typeparam>
-        /// <typeparam name="T2">The type of the first argument to be passed into factory.</typeparam>
-        /// <typeparam name="V">The type of user data associated with arbitrary object.</typeparam>
-        /// <param name="slot">The slot identifying user data.</param>
-        /// <param name="arg1">The first argument to be passed into factory.</param>
-        /// <param name="arg2">The second argument to be passed into factory.</param>
-        /// <param name="valueFactory">The value supplier which is called when no user data exists.</param>
-        /// <returns>The data associated with the slot.</returns>
-        [return: NotNull]
-        public V GetOrSet<T1, T2, V>(UserDataSlot<V> slot, T1 arg1, T2 arg2, in ValueFunc<T1, T2, V> valueFactory)
-        {
-            var supplier = new Supplier<T1, T2, V>(arg1, arg2, valueFactory);
-            return GetOrCreateStorage().GetOrSet(slot, ref supplier);
-        }
-
-        /// <summary>
-        /// Tries to get user data.
-        /// </summary>
-        /// <typeparam name="V">Type of data.</typeparam>
-        /// <param name="slot">The slot identifying user data.</param>
-        /// <param name="userData">User data.</param>
-        /// <returns><see langword="true"/>, if user data slot exists in this collection.</returns>
-        public bool TryGet<V>(UserDataSlot<V> slot, [NotNullWhen(true)]out V userData)
-        {
-            var storage = GetStorage();
-            if (storage is null)
-            {
-                userData = default!;
-                return false;
-            }
-            else
-                return storage.Get(slot, out userData);
-        }
-
-        /// <summary>
-        /// Sets user data.
-        /// </summary>
-        /// <typeparam name="V">Type of data.</typeparam>
-        /// <param name="slot">The slot identifying user data.</param>
-        /// <param name="userData">User data to be saved in this collection.</param>
-        public void Set<V>(UserDataSlot<V> slot, [DisallowNull]V userData)
-            => GetOrCreateStorage().Set(slot, userData);
-
-        /// <summary>
-        /// Removes user data slot.
-        /// </summary>
-        /// <typeparam name="V">The type of user data.</typeparam>
-        /// <param name="slot">The slot identifying user data.</param>
-        /// <returns><see langword="true"/>, if data is removed from this collection.</returns>
-        public bool Remove<V>(UserDataSlot<V> slot)
-        {
-            var storage = GetStorage();
-            return storage?.Remove(slot) ?? false;
-        }
-
-        /// <summary>
-        /// Removes user data slot.
-        /// </summary>
-        /// <typeparam name="V">The type of user data.</typeparam>
-        /// <param name="slot">The slot identifying user data.</param>
-        /// <param name="userData">Remove user data.</param>
-        /// <returns><see langword="true"/>, if data is removed from this collection.</returns>
-        public bool Remove<V>(UserDataSlot<V> slot, [NotNullWhen(true)]out V userData)
-        {
-            var storage = GetStorage();
-            if (storage is null)
-            {
-                userData = default!;
-                return false;
-            }
-            else
-                return storage.Remove(slot, out userData);
-        }
-
-        /// <summary>
-        /// Computes identity hash code for this storage.
-        /// </summary>
-        /// <returns>The identity hash code for this storage.</returns>
-        public override int GetHashCode() => RuntimeHelpers.GetHashCode(owner);
-
-        /// <summary>
-        /// Determines whether this storage is attached to
-        /// the given object.
-        /// </summary>
-        /// <param name="other">Other object to check.</param>
-        /// <returns><see langword="true"/>, if this storage is attached to <paramref name="other"/> object; otherwise, <see langword="false"/>.</returns>
-        public override bool Equals(object? other) => ReferenceEquals(owner, other);
-
-        /// <summary>
-        /// Returns textual representation of this storage.
-        /// </summary>
-        /// <returns>The textual representation of this storage.</returns>
-        public override string ToString() => owner.ToString();
-
-        /// <summary>
-        /// Determines whether two stores are for the same object.
-        /// </summary>
-        /// <param name="first">The first storage to compare.</param>
-        /// <param name="second">The second storage to compare.</param>
-        /// <returns><see langword="true"/>, if two stores are for the same object; otherwise, <see langword="false"/>.</returns>
-        public static bool operator ==(UserDataStorage first, UserDataStorage second)
-            => ReferenceEquals(first.owner, second.owner);
-
-        /// <summary>
-        /// Determines whether two stores are not for the same object.
-        /// </summary>
-        /// <param name="first">The first storage to compare.</param>
-        /// <param name="second">The second storage to compare.</param>
-        /// <returns><see langword="true"/>, if two stores are not for the same object; otherwise, <see langword="false"/>.</returns>
-        public static bool operator !=(UserDataStorage first, UserDataStorage second)
-            => !ReferenceEquals(first.owner, second.owner);
-    }
+﻿using System;
+using System.Collections.Generic;
+using System.Diagnostics.CodeAnalysis;
+using System.Runtime.CompilerServices;
+
+namespace DotNext
+{
+    using ReaderWriterSpinLock = Threading.ReaderWriterSpinLock;
+
+    /// <summary>
+    /// Provides access to user data associated with the object.
+    /// </summary>
+	/// <remarks>
+    /// This is by-ref struct because user data should have
+    /// the same lifetime as its owner.
+	/// </remarks>
+    [SuppressMessage("Design", "CA1066", Justification = "By-ref value type cannot implements interfaces")]
+    public readonly ref struct UserDataStorage
+    {
+        private readonly struct Supplier<T, V> : ISupplier<V>
+        {
+            private readonly T arg;
+            private readonly ValueFunc<T, V> factory;
+
+            internal Supplier(T arg, in ValueFunc<T, V> factory)
+            {
+                this.arg = arg;
+                this.factory = factory;
+            }
+
+            V ISupplier<V>.Invoke() => factory.Invoke(arg);
+        }
+
+        private readonly struct Supplier<T1, T2, V> : ISupplier<V>
+        {
+            private readonly T1 arg1;
+            private readonly T2 arg2;
+            private readonly ValueFunc<T1, T2, V> factory;
+
+            internal Supplier(T1 arg1, T2 arg2, in ValueFunc<T1, T2, V> factory)
+            {
+                this.arg1 = arg1;
+                this.arg2 = arg2;
+                this.factory = factory;
+            }
+
+            V ISupplier<V>.Invoke() => factory.Invoke(arg1, arg2);
+        }
+
+        [SuppressMessage("Performance", "CA1812", Justification = "It is instantiated by method GetOrCreateValue")]
+        private sealed class BackingStorage : Dictionary<long, object?>
+        {
+
+            //ReaderWriterLockSlim is not used because it is heavyweight
+            //spin-based lock is used instead because it is very low probability of concurrent
+            //updates of the same backing storage.
+
+            private ReaderWriterSpinLock lockState;
+
+            //should be public because called through Activator by ConditionalWeakTable
+            public BackingStorage()
+                : base(3)
+            {
+            }
+
+            internal V Get<V>(UserDataSlot<V> slot, [AllowNull]V defaultValue)
+            {
+                lockState.EnterReadLock();
+                var result = slot.GetUserData(this, defaultValue);
+                lockState.ExitReadLock();
+                return result;
+            }
+
+            internal V GetOrSet<V, S>(UserDataSlot<V> slot, ref S valueFactory)
+                where S : struct, ISupplier<V>
+            {
+                //fast path - read lock is required
+                lockState.EnterReadLock();
+                var exists = slot.GetUserData(this, out var userData);
+                lockState.ExitReadLock();
+                if (exists)
+                    goto exit;
+                //non-fast path: factory should be called
+                lockState.EnterWriteLock();
+                if (slot.GetUserData(this, out userData))
+                    lockState.ExitWriteLock();
+                else
+                    try
+                    {
+                        userData = valueFactory.Invoke();
+                        if(userData != null)
+                            slot.SetUserData(this, userData);
+                    }
+                    finally
+                    {
+                        lockState.ExitWriteLock();
+                    }
+                exit:
+                return userData;
+            }
+
+            internal bool Get<V>(UserDataSlot<V> slot, out V userData)
+            {
+                lockState.EnterReadLock();
+                var result = slot.GetUserData(this, out userData);
+                lockState.ExitReadLock();
+                return result;
+            }
+
+            internal void Set<V>(UserDataSlot<V> slot, V userData)
+            {
+                lockState.EnterWriteLock();
+                try
+                {
+                    slot.SetUserData(this, userData);
+                }
+                finally
+                {
+                    lockState.ExitWriteLock();
+                }
+            }
+
+            internal bool Remove<V>(UserDataSlot<V> slot)
+            {
+                lockState.EnterWriteLock();
+                var result = slot.RemoveUserData(this);
+                lockState.ExitWriteLock();
+                return result;
+            }
+
+            internal bool Remove<V>(UserDataSlot<V> slot, out V userData)
+            {
+                lockState.EnterWriteLock();
+                var result = slot.GetUserData(this, out userData) && slot.RemoveUserData(this);
+                lockState.ExitWriteLock();
+                return result;
+            }
+        }
+
+        private static readonly ConditionalWeakTable<object, BackingStorage> UserData = new ConditionalWeakTable<object, BackingStorage>();
+
+        private readonly object owner;
+
+        [MethodImpl(MethodImplOptions.AggressiveInlining)]
+        internal UserDataStorage(object owner)
+            => this.owner = owner ?? throw new ArgumentNullException(nameof(owner));
+
+        private BackingStorage? GetStorage()
+            => UserData.TryGetValue(owner, out var storage) ? storage : null;
+
+        private BackingStorage GetOrCreateStorage() => UserData.GetOrCreateValue(owner);
+
+        /// <summary>
+		/// Gets user data.
+		/// </summary>
+		/// <typeparam name="V">Type of data.</typeparam>
+		/// <param name="slot">The slot identifying user data.</param>
+		/// <param name="defaultValue">Default value to be returned if no user data contained in this collection.</param>
+		/// <returns>User data.</returns>
+        [return: NotNullIfNotNull("defaultValue")]
+        public V Get<V>(UserDataSlot<V> slot, V defaultValue)
+        {
+            var storage = GetStorage();
+            return storage is null ? defaultValue : storage.Get(slot, defaultValue);
+        }
+
+        /// <summary>
+		/// Gets user data.
+		/// </summary>
+		/// <typeparam name="V">Type of data.</typeparam>
+		/// <param name="slot">The slot identifying user data.</param>
+		/// <returns>User data; or <c>default(V)</c> if there is no user data associated with <paramref name="slot"/>.</returns>
+        [return: MaybeNull]
+        public V Get<V>(UserDataSlot<V> slot)
+        {
+            var storage = GetStorage();
+            return storage is null ? default : storage.Get(slot, default);
+        }
+
+        /// <summary>
+        /// Gets existing user data or creates a new data and return it.
+        /// </summary>
+        /// <typeparam name="V">The type of user data associated with arbitrary object.</typeparam>
+        /// <param name="slot">The slot identifying user data.</param>
+        /// <returns>The data associated with the slot.</returns>
+        public V GetOrSet<V>(UserDataSlot<V> slot)
+            where V : notnull, new()
+        {
+            var activator = ValueFunc<V>.Activator;
+            return GetOrCreateStorage().GetOrSet(slot, ref activator);
+        }
+
+        /// <summary>
+        /// Gets existing user data or creates a new data and return it.
+        /// </summary>
+        /// <typeparam name="B">The type of user data associated with arbitrary object.</typeparam>
+        /// <typeparam name="D">The derived type with public parameterless constructor.</typeparam>
+        /// <param name="slot">The slot identifying user data.</param>
+        /// <returns>The data associated with the slot.</returns>
+        public B GetOrSet<B, D>(UserDataSlot<B> slot)
+            where D : class, B, new()
+        {
+            var activator = ValueFunc<D>.Activator;
+            return GetOrCreateStorage().GetOrSet(slot, ref activator);
+        }
+
+        /// <summary>
+        /// Gets existing user data or creates a new data and return it.
+        /// </summary>
+        /// <typeparam name="V">The type of user data associated with arbitrary object.</typeparam>
+        /// <param name="slot">The slot identifying user data.</param>
+        /// <param name="valueFactory">The value supplier which is called when no user data exists.</param>
+        /// <returns>The data associated with the slot.</returns>
+        public V GetOrSet<V>(UserDataSlot<V> slot, Func<V> valueFactory) => GetOrSet(slot, new ValueFunc<V>(valueFactory, true));
+
+        /// <summary>
+        /// Gets existing user data or creates a new data and return it.
+        /// </summary>
+        /// <typeparam name="T">The type of the argument to be passed into factory.</typeparam>
+        /// <typeparam name="V">The type of user data associated with arbitrary object.</typeparam>
+        /// <param name="slot">The slot identifying user data.</param>
+        /// <param name="arg">The argument to be passed into factory.</param>
+        /// <param name="valueFactory">The value supplier which is called when no user data exists.</param>
+        /// <returns>The data associated with the slot.</returns>
+        public V GetOrSet<T, V>(UserDataSlot<V> slot, T arg, Func<T, V> valueFactory)
+            => GetOrSet(slot, arg, new ValueFunc<T, V>(valueFactory, true));
+
+        /// <summary>
+        /// Gets existing user data or creates a new data and return it.
+        /// </summary>
+        /// <typeparam name="T1">The type of the first argument to be passed into factory.</typeparam>
+        /// <typeparam name="T2">The type of the first argument to be passed into factory.</typeparam>
+        /// <typeparam name="V">The type of user data associated with arbitrary object.</typeparam>
+        /// <param name="slot">The slot identifying user data.</param>
+        /// <param name="arg1">The first argument to be passed into factory.</param>
+        /// <param name="arg2">The second argument to be passed into factory.</param>
+        /// <param name="valueFactory">The value supplier which is called when no user data exists.</param>
+        /// <returns>The data associated with the slot.</returns>
+        public V GetOrSet<T1, T2, V>(UserDataSlot<V> slot, T1 arg1, T2 arg2, Func<T1, T2, V> valueFactory)
+            => GetOrSet(slot, arg1, arg2, new ValueFunc<T1, T2, V>(valueFactory, true));
+
+        /// <summary>
+        /// Gets existing user data or creates a new data and return it.
+        /// </summary>
+        /// <typeparam name="V">The type of user data associated with arbitrary object.</typeparam>
+        /// <param name="slot">The slot identifying user data.</param>
+        /// <param name="valueFactory">The value supplier which is called when no user data exists.</param>
+        /// <returns>The data associated with the slot.</returns>
+        [return: NotNull]
+        public V GetOrSet<V>(UserDataSlot<V> slot, in ValueFunc<V> valueFactory)
+            => GetOrCreateStorage().GetOrSet(slot, ref Unsafe.AsRef(valueFactory));
+
+        /// <summary>
+        /// Gets existing user data or creates a new data and return it.
+        /// </summary>
+        /// <typeparam name="T">The type of the argument to be passed into factory.</typeparam>
+        /// <typeparam name="V">The type of user data associated with arbitrary object.</typeparam>
+        /// <param name="slot">The slot identifying user data.</param>
+        /// <param name="arg">The argument to be passed into factory.</param>
+        /// <param name="valueFactory">The value supplier which is called when no user data exists.</param>
+        /// <returns>The data associated with the slot.</returns>
+        [return: NotNull]
+        public V GetOrSet<T, V>(UserDataSlot<V> slot, T arg, in ValueFunc<T, V> valueFactory)
+        {
+            var supplier = new Supplier<T, V>(arg, valueFactory);
+            return GetOrCreateStorage().GetOrSet(slot, ref supplier);
+        }
+
+        /// <summary>
+        /// Gets existing user data or creates a new data and return it.
+        /// </summary>
+        /// <typeparam name="T1">The type of the first argument to be passed into factory.</typeparam>
+        /// <typeparam name="T2">The type of the first argument to be passed into factory.</typeparam>
+        /// <typeparam name="V">The type of user data associated with arbitrary object.</typeparam>
+        /// <param name="slot">The slot identifying user data.</param>
+        /// <param name="arg1">The first argument to be passed into factory.</param>
+        /// <param name="arg2">The second argument to be passed into factory.</param>
+        /// <param name="valueFactory">The value supplier which is called when no user data exists.</param>
+        /// <returns>The data associated with the slot.</returns>
+        [return: NotNull]
+        public V GetOrSet<T1, T2, V>(UserDataSlot<V> slot, T1 arg1, T2 arg2, in ValueFunc<T1, T2, V> valueFactory)
+        {
+            var supplier = new Supplier<T1, T2, V>(arg1, arg2, valueFactory);
+            return GetOrCreateStorage().GetOrSet(slot, ref supplier);
+        }
+
+        /// <summary>
+        /// Tries to get user data.
+        /// </summary>
+        /// <typeparam name="V">Type of data.</typeparam>
+        /// <param name="slot">The slot identifying user data.</param>
+        /// <param name="userData">User data.</param>
+        /// <returns><see langword="true"/>, if user data slot exists in this collection.</returns>
+        public bool TryGet<V>(UserDataSlot<V> slot, [NotNullWhen(true)]out V userData)
+        {
+            var storage = GetStorage();
+            if (storage is null)
+            {
+                userData = default!;
+                return false;
+            }
+            else
+                return storage.Get(slot, out userData);
+        }
+
+        /// <summary>
+        /// Sets user data.
+        /// </summary>
+        /// <typeparam name="V">Type of data.</typeparam>
+        /// <param name="slot">The slot identifying user data.</param>
+        /// <param name="userData">User data to be saved in this collection.</param>
+        public void Set<V>(UserDataSlot<V> slot, [DisallowNull]V userData)
+            => GetOrCreateStorage().Set(slot, userData);
+
+        /// <summary>
+        /// Removes user data slot.
+        /// </summary>
+        /// <typeparam name="V">The type of user data.</typeparam>
+        /// <param name="slot">The slot identifying user data.</param>
+        /// <returns><see langword="true"/>, if data is removed from this collection.</returns>
+        public bool Remove<V>(UserDataSlot<V> slot)
+        {
+            var storage = GetStorage();
+            return storage?.Remove(slot) ?? false;
+        }
+
+        /// <summary>
+        /// Removes user data slot.
+        /// </summary>
+        /// <typeparam name="V">The type of user data.</typeparam>
+        /// <param name="slot">The slot identifying user data.</param>
+        /// <param name="userData">Remove user data.</param>
+        /// <returns><see langword="true"/>, if data is removed from this collection.</returns>
+        public bool Remove<V>(UserDataSlot<V> slot, [NotNullWhen(true)]out V userData)
+        {
+            var storage = GetStorage();
+            if (storage is null)
+            {
+                userData = default!;
+                return false;
+            }
+            else
+                return storage.Remove(slot, out userData);
+        }
+
+        /// <summary>
+        /// Computes identity hash code for this storage.
+        /// </summary>
+        /// <returns>The identity hash code for this storage.</returns>
+        public override int GetHashCode() => RuntimeHelpers.GetHashCode(owner);
+
+        /// <summary>
+        /// Determines whether this storage is attached to
+        /// the given object.
+        /// </summary>
+        /// <param name="other">Other object to check.</param>
+        /// <returns><see langword="true"/>, if this storage is attached to <paramref name="other"/> object; otherwise, <see langword="false"/>.</returns>
+        public override bool Equals(object? other) => ReferenceEquals(owner, other);
+
+        /// <summary>
+        /// Returns textual representation of this storage.
+        /// </summary>
+        /// <returns>The textual representation of this storage.</returns>
+        public override string ToString() => owner.ToString();
+
+        /// <summary>
+        /// Determines whether two stores are for the same object.
+        /// </summary>
+        /// <param name="first">The first storage to compare.</param>
+        /// <param name="second">The second storage to compare.</param>
+        /// <returns><see langword="true"/>, if two stores are for the same object; otherwise, <see langword="false"/>.</returns>
+        public static bool operator ==(UserDataStorage first, UserDataStorage second)
+            => ReferenceEquals(first.owner, second.owner);
+
+        /// <summary>
+        /// Determines whether two stores are not for the same object.
+        /// </summary>
+        /// <param name="first">The first storage to compare.</param>
+        /// <param name="second">The second storage to compare.</param>
+        /// <returns><see langword="true"/>, if two stores are not for the same object; otherwise, <see langword="false"/>.</returns>
+        public static bool operator !=(UserDataStorage first, UserDataStorage second)
+            => !ReferenceEquals(first.owner, second.owner);
+    }
 }