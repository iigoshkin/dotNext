--- conflicted
+++ resolved
@@ -184,23 +184,10 @@
         /// <returns><see langword="true"/>, if  this object reflects the same operator as other object; otherwise, <see langword="false"/>.</returns>
         public override bool Equals(object? other) => other switch
         {
-<<<<<<< HEAD
-            switch (other)
-            {
-                case Operator<D> op:
-                    return Type == op.Type && Method == op.Method;
-                case D invoker:
-                    return Equals(Invoker, invoker);
-                default:
-                    return false;
-            }
-        }
-=======
             Operator<D> op => Type == op.Type && Method == op.Method,
             D invoker => Equals(this.Invoker, invoker),
             _ => false,
         };
->>>>>>> 25cb7beb
 
         /// <summary>
         /// Computes hash code of the reflected operator.
