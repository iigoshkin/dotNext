--- conflicted
+++ resolved
@@ -8,11 +8,7 @@
     <RootNamespace>DotNext</RootNamespace>
     <StartupObject>DotNext.Program</StartupObject>
     <IsPackable>false</IsPackable>
-<<<<<<< HEAD
-    <Version>4.3.0</Version>
-=======
     <Version>4.4.0</Version>
->>>>>>> 20ef4b57
     <Authors>.NET Foundation and Contributors</Authors>
     <Product>.NEXT Family of Libraries</Product>
     <Description>Various benchmarks demonstrating performance aspects of .NEXT extensions</Description>
