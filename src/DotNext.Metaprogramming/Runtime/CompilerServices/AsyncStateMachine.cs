using System;
using System.Diagnostics.CodeAnalysis;
using System.Runtime.CompilerServices;
using System.Runtime.ExceptionServices;
using System.Runtime.InteropServices;
using System.Threading.Tasks;

namespace DotNext.Runtime.CompilerServices
{
    /// <summary>
    /// Provides manual control over asynchronous state machine.
    /// </summary>
    /// <remarks>
    /// This type allows to implement custom async/await flow
    /// and intended for expert-level developers.
    /// </remarks>
    /// <typeparam name="TState">The local state of async function used to store computation state.</typeparam>
    [StructLayout(LayoutKind.Auto)]
    internal struct AsyncStateMachine<TState> : IAsyncStateMachine<TState>
        where TState : struct
    {
        private readonly Transition<TState, AsyncStateMachine<TState>> transition;

        /// <summary>
        /// Runtime state associated with this state machine.
        /// </summary>
        public TState State;
        private AsyncValueTaskMethodBuilder builder;
        private ExceptionDispatchInfo? exception;
        private bool suspended;
        private uint guardedRegionsCounter;    // number of entries into try-clause

        private AsyncStateMachine(Transition<TState, AsyncStateMachine<TState>> transition, TState state)
        {
            builder = AsyncValueTaskMethodBuilder.Create();
            this.transition = transition;
            State = state;
            StateId = IAsyncStateMachine<TState>.FinalState;
            exception = null;
            suspended = false;
            guardedRegionsCounter = 0;
            suspended = false;
        }

        readonly TState IAsyncStateMachine<TState>.State => State;

        /// <summary>
        /// Gets state identifier.
        /// </summary>
        public uint StateId
        {
            readonly get;
            private set;
        }

        /// <summary>
        /// Enters guarded code block which represents <c>try</c> block of code
        /// inside of async lambda function.
        /// </summary>
        /// <param name="newState">The identifier of the async state machine representing guarded code.</param>
        [MethodImpl(MethodImplOptions.AggressiveInlining)]
        public void EnterGuardedCode(uint newState)
        {
            StateId = newState;
            guardedRegionsCounter += 1;
        }

        /// <summary>
        /// Leaves guarded code block.
        /// </summary>
        /// <param name="previousState">The identifier of the async state machine before invocation of <see cref="EnterGuardedCode(uint)"/>.</param>
        /// <param name="suspendException"><see langword="true"/> to suspend exception then entering finally block; otherwise, <see langword="false"/>.</param>
        [MethodImpl(MethodImplOptions.AggressiveInlining)]
<<<<<<< HEAD
        [ReliabilityContract(Consistency.WillNotCorruptState, Cer.Success)]
=======
>>>>>>> 8c43a6dc
        public void ExitGuardedCode(uint previousState, bool suspendException)
        {
            StateId = previousState;
            guardedRegionsCounter -= 1;
<<<<<<< HEAD
            suspended = !(exception is null) && suspendException;
=======
            suspended = exception is not null && suspendException;
>>>>>>> 8c43a6dc
        }

        /// <summary>
        /// Attempts to recover from the exception and indicating prologue of <c>try</c> statement
        /// inside of async lambda function.
        /// </summary>
        /// <typeparam name="TException">Type of expression to be caught.</typeparam>
        /// <param name="restoredException">Reference to the captured exception.</param>
        /// <returns><see langword="true"/>, if caught exception is of type <typeparamref name="TException"/>; otherwise, <see langword="false"/>.</returns>
        public bool TryRecover<TException>([NotNullWhen(true)] out TException? restoredException)
            where TException : Exception
        {
            if (exception?.SourceException is TException typed)
            {
                exception = null;
                restoredException = typed;
                return true;
            }

            restoredException = null;
            return false;
        }

        /// <summary>
        /// Indicates that this async state machine is not in exceptional state.
        /// </summary>
        public readonly bool HasNoException
        {
            [MethodImpl(MethodImplOptions.AggressiveInlining)]
<<<<<<< HEAD
            [ReliabilityContract(Consistency.WillNotCorruptState, Cer.Success)]
=======
>>>>>>> 8c43a6dc
            get => exception is null || suspended;
        }

        /// <summary>
        /// Re-throws captured exception.
        /// </summary>
<<<<<<< HEAD
        [ReliabilityContract(Consistency.WillNotCorruptState, Cer.MayFail)]
        public void Rethrow()
        {
            suspended = false;
            exception?.Throw();
=======
        public void Rethrow()
        {
            suspended = false;
            exception?.Throw();
>>>>>>> 8c43a6dc
        }

        void IAsyncStateMachine.MoveNext()
        {
            begin:
            try
            {
                transition(ref this);
            }
            catch (Exception e)
            {
                suspended = false;
                exception = ExceptionDispatchInfo.Capture(e);

                // try to recover from exception and re-enter into state machine
                if (guardedRegionsCounter > 0)
                    goto begin;

                // no exception handlers - just finalize state machine
                StateId = IAsyncStateMachine<TState>.FinalState;
            }

            // finalize state machine
            if (StateId == IAsyncStateMachine<TState>.FinalState)
            {
                if (exception is null)
                    builder.SetResult();
                else
                    builder.SetException(exception.SourceException);

                // perform cleanup after resuming of all suspended tasks
                guardedRegionsCounter = 0;
                exception = null;
                State = default;
            }
        }

        /// <summary>
        /// Performs transition.
        /// </summary>
        /// <typeparam name="TAwaiter">Type of asynchronous control flow object.</typeparam>
        /// <param name="awaiter">Asynchronous result obtained from another method to await.</param>
        /// <param name="stateId">A new state identifier.</param>
        /// <returns><see langword="true"/> if awaiter is completed synchronously; otherwise, <see langword="false"/>.</returns>
        public bool MoveNext<TAwaiter>(ref TAwaiter awaiter, uint stateId)
            where TAwaiter : INotifyCompletion
        {
            StateId = stateId;

            // avoid boxing of this state machine through continuation action if awaiter is completed already
            if (Awaiter<TAwaiter>.IsCompleted(ref awaiter))
                return true;

            builder.AwaitOnCompleted(ref awaiter, ref this);
            return false;
        }

        /// <summary>
        /// Turns this state machine into final state.
        /// </summary>
        [MethodImpl(MethodImplOptions.AggressiveInlining)]
        public void Complete() => StateId = IAsyncStateMachine<TState>.FinalState;

        private ValueTask Start()
        {
            builder.Start(ref this);
            return builder.Task;
        }

        /// <summary>
        /// Executes async state machine.
        /// </summary>
        /// <param name="transition">Async function which execution is controlled by state machine.</param>
        /// <param name="initialState">Initial state.</param>
        /// <returns>The task representing execution of async function.</returns>
        public static ValueTask Start(Transition<TState, AsyncStateMachine<TState>> transition, TState initialState = default)
            => new AsyncStateMachine<TState>(transition, initialState).Start();

        readonly void IAsyncStateMachine.SetStateMachine(IAsyncStateMachine stateMachine) => builder.SetStateMachine(stateMachine);
    }

    /// <summary>
    /// Provides manual control over asynchronous state machine.
    /// </summary>
    /// <remarks>
    /// This type allows to implement custom async/await flow
    /// and intended for expert-level developers.
    /// </remarks>
    /// <typeparam name="TState">The local state of async function used to store computation state.</typeparam>
    /// <typeparam name="TResult">Result type of asynchronous function.</typeparam>
    [StructLayout(LayoutKind.Auto)]
    internal struct AsyncStateMachine<TState, TResult> : IAsyncStateMachine<TState>
        where TState : struct
    {
        private readonly Transition<TState, AsyncStateMachine<TState, TResult>> transition;

        /// <summary>
        /// Represents internal state.
        /// </summary>
        public TState State;
        private AsyncValueTaskMethodBuilder<TResult?> builder;
        private ExceptionDispatchInfo? exception;
        private bool suspended;
        private uint guardedRegionsCounter;    // number of entries into try-clause
        private TResult? result;

        private AsyncStateMachine(Transition<TState, AsyncStateMachine<TState, TResult>> transition, TState state)
        {
            builder = AsyncValueTaskMethodBuilder<TResult?>.Create();
            StateId = IAsyncStateMachine<TState>.FinalState;
            State = state;
            this.transition = transition;
            suspended = false;
            guardedRegionsCounter = 0;
            exception = null;
            result = default;
        }

        readonly TState IAsyncStateMachine<TState>.State => State;

        /// <summary>
        /// Gets state identifier.
        /// </summary>
        public uint StateId
        {
            readonly get;
            private set;
        }

        /// <summary>
        /// Enters guarded code block which represents <c>try</c> block of code
        /// inside of async lambda function.
        /// </summary>
        /// <param name="newState">The identifier of the async machine state representing guarded code.</param>
        [MethodImpl(MethodImplOptions.AggressiveInlining)]
        public void EnterGuardedCode(uint newState)
        {
            StateId = newState;
            guardedRegionsCounter += 1;
        }

        /// <summary>
        /// Leaves guarded code block.
        /// </summary>
        /// <param name="previousState">The identifier of the async state machine before invocation of <see cref="EnterGuardedCode(uint)"/>.</param>
        /// <param name="suspendException"><see langword="true"/> to suspend exception then entering finally block; otherwise, <see langword="false"/>.</param>
        [MethodImpl(MethodImplOptions.AggressiveInlining)]
<<<<<<< HEAD
        [ReliabilityContract(Consistency.WillNotCorruptState, Cer.Success)]
=======
>>>>>>> 8c43a6dc
        public void ExitGuardedCode(uint previousState, bool suspendException)
        {
            StateId = previousState;
            guardedRegionsCounter -= 1;
<<<<<<< HEAD
            suspended = !(exception is null) && suspendException;
=======
            suspended = exception is not null && suspendException;
>>>>>>> 8c43a6dc
        }

        /// <summary>
        /// Attempts to recover from the exception and indicating prologue of <c>try</c> statement
        /// inside of async lambda function.
        /// </summary>
        /// <typeparam name="TException">Type of expression to be caught.</typeparam>
        /// <param name="restoredException">Reference to the captured exception.</param>
        /// <returns><see langword="true"/>, if caught exception is of type <typeparamref name="TException"/>; otherwise, <see langword="false"/>.</returns>
        public bool TryRecover<TException>([NotNullWhen(true)]out TException? restoredException)
            where TException : Exception
        {
            if (exception?.SourceException is TException typed)
            {
                exception = null;
                restoredException = typed;
                return true;
            }

            restoredException = null;
            return false;
        }

        /// <summary>
        /// Indicates that this async state machine is not in exceptional state.
        /// </summary>
        public readonly bool HasNoException
        {
            [MethodImpl(MethodImplOptions.AggressiveInlining)]
<<<<<<< HEAD
            [ReliabilityContract(Consistency.WillNotCorruptState, Cer.Success)]
=======
>>>>>>> 8c43a6dc
            get => exception is null || suspended;
        }

        /// <summary>
        /// Re-throws captured exception.
        /// </summary>
<<<<<<< HEAD
        [ReliabilityContract(Consistency.WillNotCorruptState, Cer.MayFail)]
        public void Rethrow()
        {
            suspended = false;
            exception?.Throw();
=======
        public void Rethrow()
        {
            suspended = false;
            exception?.Throw();
>>>>>>> 8c43a6dc
        }

        private ValueTask<TResult?> Start()
        {
            builder.Start(ref this);
            return builder.Task;
        }

        /// <summary>
        /// Executes async state machine.
        /// </summary>
        /// <param name="transition">Async function which execution is controlled by state machine.</param>
        /// <param name="initialState">Initial state.</param>
        /// <returns>The task representing execution of async function.</returns>
        public static ValueTask<TResult?> Start(Transition<TState, AsyncStateMachine<TState, TResult>> transition, TState initialState = default)
            => new AsyncStateMachine<TState, TResult>(transition, initialState).Start();

        /// <summary>
        /// Sets result of async state machine and marks current state as final state.
        /// </summary>
        public TResult Result
        {
            [MethodImpl(MethodImplOptions.AggressiveInlining)]
            set
            {
                StateId = IAsyncStateMachine<TState>.FinalState;
                exception = null;
                result = value;
            }
        }

        /// <summary>
        /// Performs transition.
        /// </summary>
        /// <typeparam name="TAwaiter">Type of asynchronous control flow object.</typeparam>
        /// <param name="awaiter">Asynchronous result obtained from another method to await.</param>
        /// <param name="stateId">A new state identifier.</param>
        /// <returns><see langword="true"/> if awaiter is completed synchronously; otherwise, <see langword="false"/>.</returns>
        public bool MoveNext<TAwaiter>(ref TAwaiter awaiter, uint stateId)
            where TAwaiter : INotifyCompletion
        {
            StateId = stateId;

            // avoid boxing of this state machine through continuation action if awaiter is completed already
<<<<<<< HEAD
            if (Awaiter<TAwaiter>.IsCompleted(ref awaiter))
                return true;

            builder.AwaitOnCompleted(ref awaiter, ref this);
=======
            if (Awaiter<TAwaiter>.IsCompleted(ref awaiter))
                return true;

            builder.AwaitOnCompleted(ref awaiter, ref this);
>>>>>>> 8c43a6dc
            return false;
        }

        void IAsyncStateMachine.MoveNext()
        {
            begin:
            try
            {
                transition(ref this);
            }
            catch (Exception e)
            {
<<<<<<< HEAD
                suspended = false;
=======
                suspended = true;
>>>>>>> 8c43a6dc
                exception = ExceptionDispatchInfo.Capture(e);

                // try to recover from exception and re-enter into state machine
                if (guardedRegionsCounter > 0)
                    goto begin;

                // no exception handlers - just finalize state machine
                StateId = IAsyncStateMachine<TState>.FinalState;
            }

            // finalize state machine
            if (StateId == IAsyncStateMachine<TState>.FinalState)
            {
                if (exception is null)
                    builder.SetResult(result);
                else
                    builder.SetException(exception.SourceException);

                // perform cleanup after resuming of all suspended tasks
                guardedRegionsCounter = 0;
                exception = null;
                result = default;
                State = default;
            }
        }

        readonly void IAsyncStateMachine.SetStateMachine(IAsyncStateMachine stateMachine) => builder.SetStateMachine(stateMachine);
    }
}<|MERGE_RESOLUTION|>--- conflicted
+++ resolved
@@ -71,19 +71,11 @@
         /// <param name="previousState">The identifier of the async state machine before invocation of <see cref="EnterGuardedCode(uint)"/>.</param>
         /// <param name="suspendException"><see langword="true"/> to suspend exception then entering finally block; otherwise, <see langword="false"/>.</param>
         [MethodImpl(MethodImplOptions.AggressiveInlining)]
-<<<<<<< HEAD
-        [ReliabilityContract(Consistency.WillNotCorruptState, Cer.Success)]
-=======
->>>>>>> 8c43a6dc
         public void ExitGuardedCode(uint previousState, bool suspendException)
         {
             StateId = previousState;
             guardedRegionsCounter -= 1;
-<<<<<<< HEAD
-            suspended = !(exception is null) && suspendException;
-=======
             suspended = exception is not null && suspendException;
->>>>>>> 8c43a6dc
         }
 
         /// <summary>
@@ -113,28 +105,16 @@
         public readonly bool HasNoException
         {
             [MethodImpl(MethodImplOptions.AggressiveInlining)]
-<<<<<<< HEAD
-            [ReliabilityContract(Consistency.WillNotCorruptState, Cer.Success)]
-=======
->>>>>>> 8c43a6dc
             get => exception is null || suspended;
         }
 
         /// <summary>
         /// Re-throws captured exception.
         /// </summary>
-<<<<<<< HEAD
-        [ReliabilityContract(Consistency.WillNotCorruptState, Cer.MayFail)]
         public void Rethrow()
         {
             suspended = false;
             exception?.Throw();
-=======
-        public void Rethrow()
-        {
-            suspended = false;
-            exception?.Throw();
->>>>>>> 8c43a6dc
         }
 
         void IAsyncStateMachine.MoveNext()
@@ -282,19 +262,11 @@
         /// <param name="previousState">The identifier of the async state machine before invocation of <see cref="EnterGuardedCode(uint)"/>.</param>
         /// <param name="suspendException"><see langword="true"/> to suspend exception then entering finally block; otherwise, <see langword="false"/>.</param>
         [MethodImpl(MethodImplOptions.AggressiveInlining)]
-<<<<<<< HEAD
-        [ReliabilityContract(Consistency.WillNotCorruptState, Cer.Success)]
-=======
->>>>>>> 8c43a6dc
         public void ExitGuardedCode(uint previousState, bool suspendException)
         {
             StateId = previousState;
             guardedRegionsCounter -= 1;
-<<<<<<< HEAD
-            suspended = !(exception is null) && suspendException;
-=======
             suspended = exception is not null && suspendException;
->>>>>>> 8c43a6dc
         }
 
         /// <summary>
@@ -324,28 +296,16 @@
         public readonly bool HasNoException
         {
             [MethodImpl(MethodImplOptions.AggressiveInlining)]
-<<<<<<< HEAD
-            [ReliabilityContract(Consistency.WillNotCorruptState, Cer.Success)]
-=======
->>>>>>> 8c43a6dc
             get => exception is null || suspended;
         }
 
         /// <summary>
         /// Re-throws captured exception.
         /// </summary>
-<<<<<<< HEAD
-        [ReliabilityContract(Consistency.WillNotCorruptState, Cer.MayFail)]
         public void Rethrow()
         {
             suspended = false;
             exception?.Throw();
-=======
-        public void Rethrow()
-        {
-            suspended = false;
-            exception?.Throw();
->>>>>>> 8c43a6dc
         }
 
         private ValueTask<TResult?> Start()
@@ -390,17 +350,10 @@
             StateId = stateId;
 
             // avoid boxing of this state machine through continuation action if awaiter is completed already
-<<<<<<< HEAD
             if (Awaiter<TAwaiter>.IsCompleted(ref awaiter))
                 return true;
 
             builder.AwaitOnCompleted(ref awaiter, ref this);
-=======
-            if (Awaiter<TAwaiter>.IsCompleted(ref awaiter))
-                return true;
-
-            builder.AwaitOnCompleted(ref awaiter, ref this);
->>>>>>> 8c43a6dc
             return false;
         }
 
@@ -413,11 +366,7 @@
             }
             catch (Exception e)
             {
-<<<<<<< HEAD
-                suspended = false;
-=======
                 suspended = true;
->>>>>>> 8c43a6dc
                 exception = ExceptionDispatchInfo.Capture(e);
 
                 // try to recover from exception and re-enter into state machine
