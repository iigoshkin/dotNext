--- conflicted
+++ resolved
@@ -61,15 +61,6 @@
         private Action<DefaultWaitNode>? consumedCallback;
 
         protected sealed override void AfterConsumed() => AfterConsumed(this);
-<<<<<<< HEAD
-
-        private protected override void ResetCore()
-        {
-            consumedCallback = null;
-            base.ResetCore();
-        }
-=======
->>>>>>> 6691a9d4
 
         ref Action<DefaultWaitNode>? IPooledManualResetCompletionSource<DefaultWaitNode>.OnConsumed => ref consumedCallback;
     }
@@ -297,11 +288,7 @@
         if (timeout == TimeSpan.Zero)
             return ValueTask.FromException(new TimeoutException());
 
-<<<<<<< HEAD
-        return EnqueueNode(pool, ref manager, throwOnTimeout: true, callerInfo).CreateVoidTask(timeout, token);
-=======
         return EnqueueNode(ref pool, ref manager, throwOnTimeout: true, callerInfo).CreateVoidTask(timeout, token);
->>>>>>> 6691a9d4
     }
 
     private protected ValueTask<bool> WaitNoTimeoutAsync<TNode, TManager>(ref TManager manager, ref ValueTaskPool<bool, TNode> pool, TimeSpan timeout, CancellationToken token)
@@ -368,21 +355,12 @@
     private void NotifyObjectDisposed()
     {
         var e = new ObjectDisposedException(GetType().Name);
-<<<<<<< HEAD
 
         unsafe
         {
             DrainWaitQueue(&TrySetException, e);
         }
 
-=======
-
-        unsafe
-        {
-            DrainWaitQueue(&TrySetException, e);
-        }
-
->>>>>>> 6691a9d4
         static bool TrySetException(LinkedValueTaskCompletionSource<bool> source, ObjectDisposedException e)
             => source.TrySetException(e);
     }
@@ -391,15 +369,9 @@
     {
         Debug.Assert(Monitor.IsEntered(this));
         Debug.Assert(callback != null);
-<<<<<<< HEAD
 
         var count = 0L;
 
-=======
-
-        var count = 0L;
-
->>>>>>> 6691a9d4
         for (LinkedValueTaskCompletionSource<bool>? current = first, next; current is not null; current = next)
         {
             next = current.Next;
