﻿<Project Sdk="Microsoft.NET.Sdk">
  <PropertyGroup>
    <TargetFrameworks>net6.0</TargetFrameworks>
    <RootNamespace>DotNext</RootNamespace>
    <LangVersion>latest</LangVersion>
    <Nullable>enable</Nullable>
    <ImplicitUsings>true</ImplicitUsings>
<<<<<<< HEAD
    <VersionPrefix>4.0.0</VersionPrefix>
=======
    <IsTrimmable>true</IsTrimmable>
    <VersionPrefix>4.1.0</VersionPrefix>
>>>>>>> 6691a9d4
    <VersionSuffix></VersionSuffix>
    <Authors>.NET Foundation and Contributors</Authors>
    <Product>.NEXT Family of Libraries</Product>
    <Description>Asynchronous locks and .NET threading extensions</Description>
    <Copyright>Copyright © .NET Foundation and Contributors</Copyright>
    <PackageLicenseExpression>MIT</PackageLicenseExpression>
    <PackageProjectUrl>https://dotnet.github.io/dotNext/</PackageProjectUrl>
    <RepositoryUrl>https://github.com/dotnet/dotNext.git</RepositoryUrl>
    <RepositoryType>git</RepositoryType>
    <PackageTags>async;lock;valuetaskcompletionsource</PackageTags>
    <PackageIcon>logo.png</PackageIcon>
    <PackageReleaseNotes>https://github.com/dotnet/dotNext/blob/master/CHANGELOG.md</PackageReleaseNotes>
    <GenerateDocumentationFile>true</GenerateDocumentationFile>
  </PropertyGroup>

  <PropertyGroup>
    <AllowUnsafeBlocks>true</AllowUnsafeBlocks>
  </PropertyGroup>

  <PropertyGroup Condition="'$(Configuration)|$(Platform)'=='Debug|AnyCPU'">
    <DocumentationFile>bin\$(Configuration)\$(TargetFramework)\$(AssemblyName).xml</DocumentationFile>
  </PropertyGroup>

  <PropertyGroup Condition="'$(Configuration)|$(Platform)'=='Bench|AnyCPU'">
    <Optimize>true</Optimize>
    <DebugType>none</DebugType>
  </PropertyGroup>

  <PropertyGroup Condition="'$(Configuration)|$(Platform)'=='Release|AnyCPU'">
    <DocumentationFile>bin\$(Configuration)\$(TargetFramework)\$(AssemblyName).xml</DocumentationFile>
    <SignAssembly>true</SignAssembly>
    <DelaySign>false</DelaySign>
    <AssemblyOriginatorKeyFile>../dotnext.snk</AssemblyOriginatorKeyFile>
    <Optimize>true</Optimize>
    <DebugType>embedded</DebugType>
    <ContinuousIntegrationBuild>true</ContinuousIntegrationBuild>
  </PropertyGroup>

  <ItemGroup>
    <PackageReference Include="Microsoft.SourceLink.GitHub" Version="1.1.0" PrivateAssets="All" />
    <PackageReference Include="System.Threading.Channels" Version="6.0.0" />
    <PackageReference Include="StyleCop.Analyzers" Version="1.1.118" Condition="'$(Configuration)'=='Debug'" PrivateAssets="all" />
    <ProjectReference Include="..\DotNext\DotNext.csproj" />
  </ItemGroup>

  <ItemGroup>
    <EmbeddedResource Include="ExceptionMessages.restext">
      <LogicalName>DotNext.ExceptionMessages.resources</LogicalName>
      <Generator></Generator>
    </EmbeddedResource>
    <None Include="../../logo.png">
      <Pack>True</Pack>
      <PackagePath></PackagePath>
    </None>
  </ItemGroup>

  <ItemGroup>
    <AdditionalFiles Include="../stylecop.json" />
    <SourceRoot Include="$(MSBuildProjectDirectory)\..\..\" />
  </ItemGroup>
</Project><|MERGE_RESOLUTION|>--- conflicted
+++ resolved
@@ -5,12 +5,8 @@
     <LangVersion>latest</LangVersion>
     <Nullable>enable</Nullable>
     <ImplicitUsings>true</ImplicitUsings>
-<<<<<<< HEAD
-    <VersionPrefix>4.0.0</VersionPrefix>
-=======
     <IsTrimmable>true</IsTrimmable>
     <VersionPrefix>4.1.0</VersionPrefix>
->>>>>>> 6691a9d4
     <VersionSuffix></VersionSuffix>
     <Authors>.NET Foundation and Contributors</Authors>
     <Product>.NEXT Family of Libraries</Product>
